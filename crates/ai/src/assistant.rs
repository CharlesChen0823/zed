use crate::{
<<<<<<< HEAD
    assistant_settings::{AssistantDockPosition, AssistantSettings},
    stream_completion,
    streaming_diff::{Hunk, StreamingDiff},
    MessageId, MessageMetadata, MessageStatus, OpenAIRequest, RequestMessage, Role,
    SavedConversation, SavedConversationMetadata, SavedMessage, OPENAI_API_URL,
=======
    assistant_settings::{AssistantDockPosition, AssistantSettings, OpenAIModel},
    MessageId, MessageMetadata, MessageStatus, OpenAIRequest, OpenAIResponseStreamEvent,
    RequestMessage, Role, SavedConversation, SavedConversationMetadata, SavedMessage,
>>>>>>> bc7e9088
};
use anyhow::{anyhow, Result};
use chrono::{DateTime, Local};
use collections::{HashMap, HashSet};
use editor::{
    display_map::{
        BlockContext, BlockDisposition, BlockId, BlockProperties, BlockStyle, ToDisplayPoint,
    },
    scroll::autoscroll::{Autoscroll, AutoscrollStrategy},
    Anchor, Editor, ToOffset, ToPoint,
};
use fs::Fs;
use futures::{channel::mpsc, SinkExt, StreamExt};
use gpui::{
    actions,
    elements::*,
    geometry::vector::{vec2f, Vector2F},
    platform::{CursorStyle, MouseButton},
    Action, AppContext, AsyncAppContext, ClipboardItem, Entity, ModelContext, ModelHandle,
    Subscription, Task, View, ViewContext, ViewHandle, WeakViewHandle, WindowContext,
};
use language::{
    language_settings::SoftWrap, Buffer, LanguageRegistry, Point, Rope, ToOffset as _,
    TransactionId,
};
use search::BufferSearchBar;
use settings::SettingsStore;
use std::{
    cell::RefCell,
    cmp, env,
    fmt::Write,
    iter,
    ops::Range,
    path::{Path, PathBuf},
    rc::Rc,
    sync::Arc,
    time::Duration,
};
use theme::AssistantStyle;
use util::{paths::CONVERSATIONS_DIR, post_inc, ResultExt, TryFutureExt};
use workspace::{
    dock::{DockPosition, Panel},
    searchable::Direction,
    Save, ToggleZoom, Toolbar, Workspace,
};

actions!(
    assistant,
    [
        NewConversation,
        Assist,
        Split,
        CycleMessageRole,
        QuoteSelection,
        ToggleFocus,
        ResetKey,
        InlineAssist
    ]
);

pub fn init(cx: &mut AppContext) {
    settings::register::<AssistantSettings>(cx);
    cx.add_action(
        |this: &mut AssistantPanel,
         _: &workspace::NewFile,
         cx: &mut ViewContext<AssistantPanel>| {
            this.new_conversation(cx);
        },
    );
    cx.add_action(ConversationEditor::assist);
    cx.capture_action(ConversationEditor::cancel_last_assist);
    cx.capture_action(ConversationEditor::save);
    cx.add_action(ConversationEditor::quote_selection);
    cx.capture_action(ConversationEditor::copy);
    cx.add_action(ConversationEditor::split);
    cx.capture_action(ConversationEditor::cycle_message_role);
    cx.add_action(AssistantPanel::save_api_key);
    cx.add_action(AssistantPanel::reset_api_key);
    cx.add_action(AssistantPanel::toggle_zoom);
    cx.add_action(AssistantPanel::deploy);
    cx.add_action(AssistantPanel::select_next_match);
    cx.add_action(AssistantPanel::select_prev_match);
    cx.add_action(AssistantPanel::handle_editor_cancel);
    cx.add_action(
        |workspace: &mut Workspace, _: &ToggleFocus, cx: &mut ViewContext<Workspace>| {
            workspace.toggle_panel_focus::<AssistantPanel>(cx);
        },
    );
    cx.add_action(AssistantPanel::inline_assist);
    cx.add_action(InlineAssistant::confirm);
    cx.add_action(InlineAssistant::cancel);
}

#[derive(Debug)]
pub enum AssistantPanelEvent {
    ZoomIn,
    ZoomOut,
    Focus,
    Close,
    DockPositionChanged,
}

pub struct AssistantPanel {
    workspace: WeakViewHandle<Workspace>,
    width: Option<f32>,
    height: Option<f32>,
    active_editor_index: Option<usize>,
    prev_active_editor_index: Option<usize>,
    editors: Vec<ViewHandle<ConversationEditor>>,
    saved_conversations: Vec<SavedConversationMetadata>,
    saved_conversations_list_state: UniformListState,
    zoomed: bool,
    has_focus: bool,
    toolbar: ViewHandle<Toolbar>,
    api_key: Rc<RefCell<Option<String>>>,
    api_key_editor: Option<ViewHandle<Editor>>,
    has_read_credentials: bool,
    languages: Arc<LanguageRegistry>,
    fs: Arc<dyn Fs>,
    subscriptions: Vec<Subscription>,
    next_inline_assist_id: usize,
    pending_inline_assists: HashMap<usize, PendingInlineAssist>,
    pending_inline_assist_ids_by_editor: HashMap<WeakViewHandle<Editor>, Vec<usize>>,
    _watch_saved_conversations: Task<Result<()>>,
}

impl AssistantPanel {
    pub fn load(
        workspace: WeakViewHandle<Workspace>,
        cx: AsyncAppContext,
    ) -> Task<Result<ViewHandle<Self>>> {
        cx.spawn(|mut cx| async move {
            let fs = workspace.read_with(&cx, |workspace, _| workspace.app_state().fs.clone())?;
            let saved_conversations = SavedConversationMetadata::list(fs.clone())
                .await
                .log_err()
                .unwrap_or_default();

            // TODO: deserialize state.
            let workspace_handle = workspace.clone();
            workspace.update(&mut cx, |workspace, cx| {
                cx.add_view::<Self, _>(|cx| {
                    const CONVERSATION_WATCH_DURATION: Duration = Duration::from_millis(100);
                    let _watch_saved_conversations = cx.spawn(move |this, mut cx| async move {
                        let mut events = fs
                            .watch(&CONVERSATIONS_DIR, CONVERSATION_WATCH_DURATION)
                            .await;
                        while events.next().await.is_some() {
                            let saved_conversations = SavedConversationMetadata::list(fs.clone())
                                .await
                                .log_err()
                                .unwrap_or_default();
                            this.update(&mut cx, |this, cx| {
                                this.saved_conversations = saved_conversations;
                                cx.notify();
                            })
                            .ok();
                        }

                        anyhow::Ok(())
                    });

                    let toolbar = cx.add_view(|cx| {
                        let mut toolbar = Toolbar::new();
                        toolbar.set_can_navigate(false, cx);
                        toolbar.add_item(cx.add_view(|cx| BufferSearchBar::new(cx)), cx);
                        toolbar
                    });
                    let mut this = Self {
                        workspace: workspace_handle,
                        active_editor_index: Default::default(),
                        prev_active_editor_index: Default::default(),
                        editors: Default::default(),
                        saved_conversations,
                        saved_conversations_list_state: Default::default(),
                        zoomed: false,
                        has_focus: false,
                        toolbar,
                        api_key: Rc::new(RefCell::new(None)),
                        api_key_editor: None,
                        has_read_credentials: false,
                        languages: workspace.app_state().languages.clone(),
                        fs: workspace.app_state().fs.clone(),
                        width: None,
                        height: None,
                        subscriptions: Default::default(),
                        next_inline_assist_id: 0,
                        pending_inline_assists: Default::default(),
                        pending_inline_assist_ids_by_editor: Default::default(),
                        _watch_saved_conversations,
                    };

                    let mut old_dock_position = this.position(cx);
                    this.subscriptions =
                        vec![cx.observe_global::<SettingsStore, _>(move |this, cx| {
                            let new_dock_position = this.position(cx);
                            if new_dock_position != old_dock_position {
                                old_dock_position = new_dock_position;
                                cx.emit(AssistantPanelEvent::DockPositionChanged);
                            }
                            cx.notify();
                        })];

                    this
                })
            })
        })
    }

    fn inline_assist(workspace: &mut Workspace, _: &InlineAssist, cx: &mut ViewContext<Workspace>) {
        let this = if let Some(this) = workspace.panel::<AssistantPanel>(cx) {
            if this
                .update(cx, |assistant, cx| assistant.load_api_key(cx))
                .is_some()
            {
                this
            } else {
                workspace.focus_panel::<AssistantPanel>(cx);
                return;
            }
        } else {
            return;
        };

        let active_editor = if let Some(active_editor) = workspace
            .active_item(cx)
            .and_then(|item| item.act_as::<Editor>(cx))
        {
            active_editor
        } else {
            return;
        };

        this.update(cx, |assistant, cx| {
            assistant.new_inline_assist(&active_editor, cx)
        });
    }

    fn new_inline_assist(&mut self, editor: &ViewHandle<Editor>, cx: &mut ViewContext<Self>) {
        let id = post_inc(&mut self.next_inline_assist_id);
        let snapshot = editor.read(cx).buffer().read(cx).snapshot(cx);
        let selection = editor.read(cx).selections.newest_anchor().clone();
        let range = selection.start.bias_left(&snapshot)..selection.end.bias_right(&snapshot);
        let assist_kind = if editor.read(cx).selections.newest::<usize>(cx).is_empty() {
            InlineAssistKind::Insert
        } else {
            InlineAssistKind::Refactor
        };
        let prompt_editor = cx.add_view(|cx| {
            Editor::single_line(
                Some(Arc::new(|theme| theme.assistant.inline.editor.clone())),
                cx,
            )
        });
        let inline_assistant = cx.add_view(|cx| {
            let assistant = InlineAssistant {
                id,
                prompt_editor,
                confirmed: false,
                has_focus: false,
                assist_kind,
            };
            cx.focus_self();
            assistant
        });
        let block_id = editor.update(cx, |editor, cx| {
            editor.highlight_background::<Self>(
                vec![range.clone()],
                |theme| theme.assistant.inline.pending_edit_background,
                cx,
            );
            editor.insert_blocks(
                [BlockProperties {
                    style: BlockStyle::Flex,
                    position: selection.head().bias_left(&snapshot),
                    height: 2,
                    render: Arc::new({
                        let inline_assistant = inline_assistant.clone();
                        move |cx: &mut BlockContext| {
                            ChildView::new(&inline_assistant, cx)
                                .contained()
                                .with_padding_left(match assist_kind {
                                    InlineAssistKind::Refactor => cx.gutter_width,
                                    InlineAssistKind::Insert => cx.anchor_x,
                                })
                                .into_any()
                        }
                    }),
                    disposition: if selection.reversed {
                        BlockDisposition::Above
                    } else {
                        BlockDisposition::Below
                    },
                }],
                Some(Autoscroll::Strategy(AutoscrollStrategy::Newest)),
                cx,
            )[0]
        });

        self.pending_inline_assists.insert(
            id,
            PendingInlineAssist {
                kind: assist_kind,
                editor: editor.downgrade(),
                range,
                inline_assistant_block_id: Some(block_id),
                code_generation: Task::ready(None),
                transaction_id: None,
                _subscriptions: vec![
                    cx.subscribe(&inline_assistant, Self::handle_inline_assistant_event),
                    cx.subscribe(editor, {
                        let inline_assistant = inline_assistant.downgrade();
                        move |_, editor, event, cx| {
                            if let Some(inline_assistant) = inline_assistant.upgrade(cx) {
                                if let editor::Event::SelectionsChanged { local } = event {
                                    if *local && inline_assistant.read(cx).has_focus {
                                        cx.focus(&editor);
                                    }
                                }
                            }
                        }
                    }),
                ],
            },
        );
        self.pending_inline_assist_ids_by_editor
            .entry(editor.downgrade())
            .or_default()
            .push(id);
    }

    fn handle_inline_assistant_event(
        &mut self,
        inline_assistant: ViewHandle<InlineAssistant>,
        event: &InlineAssistantEvent,
        cx: &mut ViewContext<Self>,
    ) {
        let assist_id = inline_assistant.read(cx).id;
        match event {
            InlineAssistantEvent::Confirmed { prompt } => {
                self.generate(assist_id, prompt, cx);
            }
            InlineAssistantEvent::Canceled => {
                self.complete_inline_assist(assist_id, true, cx);
            }
            InlineAssistantEvent::Dismissed => {
                self.dismiss_inline_assist(assist_id, cx);
            }
        }
    }

    fn complete_inline_assist(
        &mut self,
        assist_id: usize,
        cancel: bool,
        cx: &mut ViewContext<Self>,
    ) {
        self.dismiss_inline_assist(assist_id, cx);

        if let Some(pending_assist) = self.pending_inline_assists.remove(&assist_id) {
            self.pending_inline_assist_ids_by_editor
                .remove(&pending_assist.editor);

            if let Some(editor) = pending_assist.editor.upgrade(cx) {
                editor.update(cx, |editor, cx| {
                    editor.clear_background_highlights::<Self>(cx);
                    editor.clear_text_highlights::<Self>(cx);
                });

                if cancel {
                    if let Some(transaction_id) = pending_assist.transaction_id {
                        editor.update(cx, |editor, cx| {
                            editor.buffer().update(cx, |buffer, cx| {
                                buffer.undo_and_forget(transaction_id, cx)
                            });
                        });
                    }
                }
            }
        }
    }

    fn dismiss_inline_assist(&mut self, assist_id: usize, cx: &mut ViewContext<Self>) {
        if let Some(pending_assist) = self.pending_inline_assists.get_mut(&assist_id) {
            if let Some(editor) = pending_assist.editor.upgrade(cx) {
                if let Some(block_id) = pending_assist.inline_assistant_block_id.take() {
                    editor.update(cx, |editor, cx| {
                        editor.remove_blocks(HashSet::from_iter([block_id]), None, cx);
                    });
                }
            }
        }
    }

    fn generate(&mut self, inline_assist_id: usize, user_prompt: &str, cx: &mut ViewContext<Self>) {
        let api_key = if let Some(api_key) = self.api_key.borrow().clone() {
            api_key
        } else {
            return;
        };

        let pending_assist =
            if let Some(pending_assist) = self.pending_inline_assists.get_mut(&inline_assist_id) {
                pending_assist
            } else {
                return;
            };

        let editor = if let Some(editor) = pending_assist.editor.upgrade(cx) {
            editor
        } else {
            return;
        };

        let range = pending_assist.range.clone();
        let snapshot = editor.read(cx).buffer().read(cx).snapshot(cx);
        let selected_text = snapshot
            .text_for_range(range.start..range.end)
            .collect::<Rope>();

        let mut base_indentation: Option<language::IndentSize> = None;
        let selection_start = range.start.to_point(&snapshot);
        let selection_end = range.end.to_point(&snapshot);
        let mut start_row = selection_start.row;
        if snapshot.is_line_blank(start_row) {
            if let Some(prev_non_blank_row) = snapshot.prev_non_blank_row(start_row) {
                start_row = prev_non_blank_row;
            }
        }

        for row in start_row..=selection_end.row {
            if snapshot.is_line_blank(row) {
                continue;
            }

            let line_indentation = snapshot.indent_size_for_line(row);
            if let Some(base_indentation) = base_indentation.as_mut() {
                if line_indentation.len < base_indentation.len {
                    *base_indentation = line_indentation;
                }
            } else {
                base_indentation = Some(line_indentation);
            }
        }

        let mut normalized_selected_text = selected_text.clone();
        if let Some(base_indentation) = base_indentation {
            for row in selection_start.row..=selection_end.row {
                let selection_row = row - selection_start.row;
                let line_start =
                    normalized_selected_text.point_to_offset(Point::new(selection_row, 0));
                let indentation_len = if row == selection_start.row {
                    base_indentation.len.saturating_sub(selection_start.column)
                } else {
                    let line_len = normalized_selected_text.line_len(selection_row);
                    cmp::min(line_len, base_indentation.len)
                };
                let indentation_end = cmp::min(
                    line_start + indentation_len as usize,
                    normalized_selected_text.len(),
                );
                normalized_selected_text.replace(line_start..indentation_end, "");
            }
        }

        let language_name = snapshot
            .language_at(range.start)
            .map(|language| language.name());
        let language_name = language_name.as_deref().unwrap_or("");

        let mut prompt = String::new();
        writeln!(prompt, "You're an expert {language_name} engineer.").unwrap();
        writeln!(
            prompt,
            "You're currently working inside an editor on this code:"
        )
        .unwrap();
        match pending_assist.kind {
            InlineAssistKind::Refactor => {
                writeln!(prompt, "```{language_name}").unwrap();
                writeln!(prompt, "{normalized_selected_text}").unwrap();
                writeln!(prompt, "```").unwrap();
                writeln!(
                    prompt,
                    "Modify the code given the user prompt: {user_prompt}"
                )
                .unwrap();
            }
            InlineAssistKind::Insert => {
                writeln!(prompt, "```{language_name}").unwrap();
                for chunk in snapshot.text_for_range(Anchor::min()..range.start) {
                    write!(prompt, "{chunk}").unwrap();
                }
                write!(prompt, "<|>").unwrap();
                for chunk in snapshot.text_for_range(range.start..Anchor::max()) {
                    write!(prompt, "{chunk}").unwrap();
                }
                writeln!(prompt).unwrap();
                writeln!(prompt, "```").unwrap();
                writeln!(
                    prompt,
                    "Assume the cursor is located where the `<|>` marker is."
                )
                .unwrap();
                writeln!(prompt, "Assume your answer will be inserted at the cursor.").unwrap();
                writeln!(
                    prompt,
                    "Complete the code given the user prompt: {user_prompt}"
                )
                .unwrap();
            }
        }
        writeln!(prompt, "Your answer MUST always be valid {language_name}.").unwrap();
        writeln!(prompt, "DO NOT wrap your response in Markdown blocks.").unwrap();
        writeln!(prompt, "Never make remarks, always output code.").unwrap();

        let request = OpenAIRequest {
            model: "gpt-4".into(),
            messages: vec![RequestMessage {
                role: Role::User,
                content: prompt,
            }],
            stream: true,
        };
        let response = stream_completion(api_key, cx.background().clone(), request);
        let editor = editor.downgrade();

        pending_assist.code_generation = cx.spawn(|this, mut cx| {
            async move {
                let _cleanup = util::defer({
                    let mut cx = cx.clone();
                    let this = this.clone();
                    move || {
                        let _ = this.update(&mut cx, |this, cx| {
                            this.complete_inline_assist(inline_assist_id, false, cx)
                        });
                    }
                });

                let mut edit_start = range.start.to_offset(&snapshot);

                let (mut hunks_tx, mut hunks_rx) = mpsc::channel(1);
                let diff = cx.background().spawn(async move {
                    let mut messages = response.await?;
                    let mut diff = StreamingDiff::new(selected_text.to_string());

                    let indentation_len;
                    let indentation_text;
                    if let Some(base_indentation) = base_indentation {
                        indentation_len = base_indentation.len;
                        indentation_text = match base_indentation.kind {
                            language::IndentKind::Space => " ",
                            language::IndentKind::Tab => "\t",
                        };
                    } else {
                        indentation_len = 0;
                        indentation_text = "";
                    };

                    let mut new_text = indentation_text
                        .repeat(indentation_len.saturating_sub(selection_start.column) as usize);
                    while let Some(message) = messages.next().await {
                        let mut message = message?;
                        if let Some(choice) = message.choices.pop() {
                            if let Some(text) = choice.delta.content {
                                let mut lines = text.split('\n');
                                if let Some(first_line) = lines.next() {
                                    new_text.push_str(&first_line);
                                }

                                for line in lines {
                                    new_text.push('\n');
                                    new_text.push_str(
                                        &indentation_text.repeat(indentation_len as usize),
                                    );
                                    new_text.push_str(line);
                                }
                            }
                        }

                        let hunks = diff.push_new(&new_text);
                        hunks_tx.send(hunks).await?;
                        new_text.clear();
                    }
                    hunks_tx.send(diff.finish()).await?;

                    anyhow::Ok(())
                });

                while let Some(hunks) = hunks_rx.next().await {
                    let this = this
                        .upgrade(&cx)
                        .ok_or_else(|| anyhow!("assistant was dropped"))?;
                    editor.update(&mut cx, |editor, cx| {
                        let mut highlights = Vec::new();

                        let transaction = editor.buffer().update(cx, |buffer, cx| {
                            // Avoid grouping assistant edits with user edits.
                            buffer.finalize_last_transaction(cx);

                            buffer.start_transaction(cx);
                            buffer.edit(
                                hunks.into_iter().filter_map(|hunk| match hunk {
                                    Hunk::Insert { text } => {
                                        let edit_start = snapshot.anchor_after(edit_start);
                                        Some((edit_start..edit_start, text))
                                    }
                                    Hunk::Remove { len } => {
                                        let edit_end = edit_start + len;
                                        let edit_range = snapshot.anchor_after(edit_start)
                                            ..snapshot.anchor_before(edit_end);
                                        edit_start = edit_end;
                                        Some((edit_range, String::new()))
                                    }
                                    Hunk::Keep { len } => {
                                        let edit_end = edit_start + len;
                                        let edit_range = snapshot.anchor_after(edit_start)
                                            ..snapshot.anchor_before(edit_end);
                                        edit_start += len;
                                        highlights.push(edit_range);
                                        None
                                    }
                                }),
                                None,
                                cx,
                            );

                            buffer.end_transaction(cx)
                        });

                        if let Some(transaction) = transaction {
                            this.update(cx, |this, cx| {
                                if let Some(pending_assist) =
                                    this.pending_inline_assists.get_mut(&inline_assist_id)
                                {
                                    if let Some(first_transaction) = pending_assist.transaction_id {
                                        // Group all assistant edits into the first transaction.
                                        editor.buffer().update(cx, |buffer, cx| {
                                            buffer.merge_transactions(
                                                transaction,
                                                first_transaction,
                                                cx,
                                            )
                                        });
                                    } else {
                                        pending_assist.transaction_id = Some(transaction);
                                        editor.buffer().update(cx, |buffer, cx| {
                                            buffer.finalize_last_transaction(cx)
                                        });
                                    }
                                }
                            });
                        }

                        editor.highlight_text::<Self>(
                            highlights,
                            gpui::fonts::HighlightStyle {
                                fade_out: Some(0.6),
                                ..Default::default()
                            },
                            cx,
                        );
                    })?;
                }
                diff.await?;

                anyhow::Ok(())
            }
            .log_err()
        });
    }

    fn new_conversation(&mut self, cx: &mut ViewContext<Self>) -> ViewHandle<ConversationEditor> {
        let editor = cx.add_view(|cx| {
            ConversationEditor::new(
                self.api_key.clone(),
                self.languages.clone(),
                self.fs.clone(),
                cx,
            )
        });
        self.add_conversation(editor.clone(), cx);
        editor
    }

    fn add_conversation(
        &mut self,
        editor: ViewHandle<ConversationEditor>,
        cx: &mut ViewContext<Self>,
    ) {
        self.subscriptions
            .push(cx.subscribe(&editor, Self::handle_conversation_editor_event));

        let conversation = editor.read(cx).conversation.clone();
        self.subscriptions
            .push(cx.observe(&conversation, |_, _, cx| cx.notify()));

        let index = self.editors.len();
        self.editors.push(editor);
        self.set_active_editor_index(Some(index), cx);
    }

    fn set_active_editor_index(&mut self, index: Option<usize>, cx: &mut ViewContext<Self>) {
        self.prev_active_editor_index = self.active_editor_index;
        self.active_editor_index = index;
        if let Some(editor) = self.active_editor() {
            let editor = editor.read(cx).editor.clone();
            self.toolbar.update(cx, |toolbar, cx| {
                toolbar.set_active_item(Some(&editor), cx);
            });
            if self.has_focus(cx) {
                cx.focus(&editor);
            }
        } else {
            self.toolbar.update(cx, |toolbar, cx| {
                toolbar.set_active_item(None, cx);
            });
        }

        cx.notify();
    }

    fn handle_conversation_editor_event(
        &mut self,
        _: ViewHandle<ConversationEditor>,
        event: &ConversationEditorEvent,
        cx: &mut ViewContext<Self>,
    ) {
        match event {
            ConversationEditorEvent::TabContentChanged => cx.notify(),
        }
    }

    fn save_api_key(&mut self, _: &menu::Confirm, cx: &mut ViewContext<Self>) {
        if let Some(api_key) = self
            .api_key_editor
            .as_ref()
            .map(|editor| editor.read(cx).text(cx))
        {
            if !api_key.is_empty() {
                cx.platform()
                    .write_credentials(OPENAI_API_URL, "Bearer", api_key.as_bytes())
                    .log_err();
                *self.api_key.borrow_mut() = Some(api_key);
                self.api_key_editor.take();
                cx.focus_self();
                cx.notify();
            }
        } else {
            cx.propagate_action();
        }
    }

    fn reset_api_key(&mut self, _: &ResetKey, cx: &mut ViewContext<Self>) {
        cx.platform().delete_credentials(OPENAI_API_URL).log_err();
        self.api_key.take();
        self.api_key_editor = Some(build_api_key_editor(cx));
        cx.focus_self();
        cx.notify();
    }

    fn toggle_zoom(&mut self, _: &workspace::ToggleZoom, cx: &mut ViewContext<Self>) {
        if self.zoomed {
            cx.emit(AssistantPanelEvent::ZoomOut)
        } else {
            cx.emit(AssistantPanelEvent::ZoomIn)
        }
    }

    fn deploy(&mut self, action: &search::buffer_search::Deploy, cx: &mut ViewContext<Self>) {
        let mut propagate_action = true;
        if let Some(search_bar) = self.toolbar.read(cx).item_of_type::<BufferSearchBar>() {
            search_bar.update(cx, |search_bar, cx| {
                if search_bar.show(cx) {
                    search_bar.search_suggested(cx);
                    if action.focus {
                        search_bar.select_query(cx);
                        cx.focus_self();
                    }
                    propagate_action = false
                }
            });
        }
        if propagate_action {
            cx.propagate_action();
        }
    }

    fn handle_editor_cancel(&mut self, _: &editor::Cancel, cx: &mut ViewContext<Self>) {
        if let Some(search_bar) = self.toolbar.read(cx).item_of_type::<BufferSearchBar>() {
            if !search_bar.read(cx).is_dismissed() {
                search_bar.update(cx, |search_bar, cx| {
                    search_bar.dismiss(&Default::default(), cx)
                });
                return;
            }
        }
        cx.propagate_action();
    }

    fn select_next_match(&mut self, _: &search::SelectNextMatch, cx: &mut ViewContext<Self>) {
        if let Some(search_bar) = self.toolbar.read(cx).item_of_type::<BufferSearchBar>() {
            search_bar.update(cx, |bar, cx| bar.select_match(Direction::Next, 1, cx));
        }
    }

    fn select_prev_match(&mut self, _: &search::SelectPrevMatch, cx: &mut ViewContext<Self>) {
        if let Some(search_bar) = self.toolbar.read(cx).item_of_type::<BufferSearchBar>() {
            search_bar.update(cx, |bar, cx| bar.select_match(Direction::Prev, 1, cx));
        }
    }

    fn active_editor(&self) -> Option<&ViewHandle<ConversationEditor>> {
        self.editors.get(self.active_editor_index?)
    }

    fn render_hamburger_button(cx: &mut ViewContext<Self>) -> impl Element<Self> {
        enum History {}
        let theme = theme::current(cx);
        let tooltip_style = theme::current(cx).tooltip.clone();
        MouseEventHandler::new::<History, _>(0, cx, |state, _| {
            let style = theme.assistant.hamburger_button.style_for(state);
            Svg::for_style(style.icon.clone())
                .contained()
                .with_style(style.container)
        })
        .with_cursor_style(CursorStyle::PointingHand)
        .on_click(MouseButton::Left, |_, this: &mut Self, cx| {
            if this.active_editor().is_some() {
                this.set_active_editor_index(None, cx);
            } else {
                this.set_active_editor_index(this.prev_active_editor_index, cx);
            }
        })
        .with_tooltip::<History>(1, "History", None, tooltip_style, cx)
    }

    fn render_editor_tools(&self, cx: &mut ViewContext<Self>) -> Vec<AnyElement<Self>> {
        if self.active_editor().is_some() {
            vec![
                Self::render_split_button(cx).into_any(),
                Self::render_quote_button(cx).into_any(),
                Self::render_assist_button(cx).into_any(),
            ]
        } else {
            Default::default()
        }
    }

    fn render_split_button(cx: &mut ViewContext<Self>) -> impl Element<Self> {
        let theme = theme::current(cx);
        let tooltip_style = theme::current(cx).tooltip.clone();
        MouseEventHandler::new::<Split, _>(0, cx, |state, _| {
            let style = theme.assistant.split_button.style_for(state);
            Svg::for_style(style.icon.clone())
                .contained()
                .with_style(style.container)
        })
        .with_cursor_style(CursorStyle::PointingHand)
        .on_click(MouseButton::Left, |_, this: &mut Self, cx| {
            if let Some(active_editor) = this.active_editor() {
                active_editor.update(cx, |editor, cx| editor.split(&Default::default(), cx));
            }
        })
        .with_tooltip::<Split>(
            1,
            "Split Message",
            Some(Box::new(Split)),
            tooltip_style,
            cx,
        )
    }

    fn render_assist_button(cx: &mut ViewContext<Self>) -> impl Element<Self> {
        let theme = theme::current(cx);
        let tooltip_style = theme::current(cx).tooltip.clone();
        MouseEventHandler::new::<Assist, _>(0, cx, |state, _| {
            let style = theme.assistant.assist_button.style_for(state);
            Svg::for_style(style.icon.clone())
                .contained()
                .with_style(style.container)
        })
        .with_cursor_style(CursorStyle::PointingHand)
        .on_click(MouseButton::Left, |_, this: &mut Self, cx| {
            if let Some(active_editor) = this.active_editor() {
                active_editor.update(cx, |editor, cx| editor.assist(&Default::default(), cx));
            }
        })
        .with_tooltip::<Assist>(1, "Assist", Some(Box::new(Assist)), tooltip_style, cx)
    }

    fn render_quote_button(cx: &mut ViewContext<Self>) -> impl Element<Self> {
        let theme = theme::current(cx);
        let tooltip_style = theme::current(cx).tooltip.clone();
        MouseEventHandler::new::<QuoteSelection, _>(0, cx, |state, _| {
            let style = theme.assistant.quote_button.style_for(state);
            Svg::for_style(style.icon.clone())
                .contained()
                .with_style(style.container)
        })
        .with_cursor_style(CursorStyle::PointingHand)
        .on_click(MouseButton::Left, |_, this: &mut Self, cx| {
            if let Some(workspace) = this.workspace.upgrade(cx) {
                cx.window_context().defer(move |cx| {
                    workspace.update(cx, |workspace, cx| {
                        ConversationEditor::quote_selection(workspace, &Default::default(), cx)
                    });
                });
            }
        })
        .with_tooltip::<QuoteSelection>(
            1,
            "Quote Selection",
            Some(Box::new(QuoteSelection)),
            tooltip_style,
            cx,
        )
    }

    fn render_plus_button(cx: &mut ViewContext<Self>) -> impl Element<Self> {
        let theme = theme::current(cx);
        let tooltip_style = theme::current(cx).tooltip.clone();
        MouseEventHandler::new::<NewConversation, _>(0, cx, |state, _| {
            let style = theme.assistant.plus_button.style_for(state);
            Svg::for_style(style.icon.clone())
                .contained()
                .with_style(style.container)
        })
        .with_cursor_style(CursorStyle::PointingHand)
        .on_click(MouseButton::Left, |_, this: &mut Self, cx| {
            this.new_conversation(cx);
        })
        .with_tooltip::<NewConversation>(
            1,
            "New Conversation",
            Some(Box::new(NewConversation)),
            tooltip_style,
            cx,
        )
    }

    fn render_zoom_button(&self, cx: &mut ViewContext<Self>) -> impl Element<Self> {
        enum ToggleZoomButton {}

        let theme = theme::current(cx);
        let tooltip_style = theme::current(cx).tooltip.clone();
        let style = if self.zoomed {
            &theme.assistant.zoom_out_button
        } else {
            &theme.assistant.zoom_in_button
        };

        MouseEventHandler::new::<ToggleZoomButton, _>(0, cx, |state, _| {
            let style = style.style_for(state);
            Svg::for_style(style.icon.clone())
                .contained()
                .with_style(style.container)
        })
        .with_cursor_style(CursorStyle::PointingHand)
        .on_click(MouseButton::Left, |_, this, cx| {
            this.toggle_zoom(&ToggleZoom, cx);
        })
        .with_tooltip::<ToggleZoom>(
            0,
            if self.zoomed { "Zoom Out" } else { "Zoom In" },
            Some(Box::new(ToggleZoom)),
            tooltip_style,
            cx,
        )
    }

    fn render_saved_conversation(
        &mut self,
        index: usize,
        cx: &mut ViewContext<Self>,
    ) -> impl Element<Self> {
        let conversation = &self.saved_conversations[index];
        let path = conversation.path.clone();
        MouseEventHandler::new::<SavedConversationMetadata, _>(index, cx, move |state, cx| {
            let style = &theme::current(cx).assistant.saved_conversation;
            Flex::row()
                .with_child(
                    Label::new(
                        conversation.mtime.format("%F %I:%M%p").to_string(),
                        style.saved_at.text.clone(),
                    )
                    .aligned()
                    .contained()
                    .with_style(style.saved_at.container),
                )
                .with_child(
                    Label::new(conversation.title.clone(), style.title.text.clone())
                        .aligned()
                        .contained()
                        .with_style(style.title.container),
                )
                .contained()
                .with_style(*style.container.style_for(state))
        })
        .with_cursor_style(CursorStyle::PointingHand)
        .on_click(MouseButton::Left, move |_, this, cx| {
            this.open_conversation(path.clone(), cx)
                .detach_and_log_err(cx)
        })
    }

    fn open_conversation(&mut self, path: PathBuf, cx: &mut ViewContext<Self>) -> Task<Result<()>> {
        if let Some(ix) = self.editor_index_for_path(&path, cx) {
            self.set_active_editor_index(Some(ix), cx);
            return Task::ready(Ok(()));
        }

        let fs = self.fs.clone();
        let api_key = self.api_key.clone();
        let languages = self.languages.clone();
        cx.spawn(|this, mut cx| async move {
            let saved_conversation = fs.load(&path).await?;
            let saved_conversation = serde_json::from_str(&saved_conversation)?;
            let conversation = cx.add_model(|cx| {
                Conversation::deserialize(saved_conversation, path.clone(), api_key, languages, cx)
            });
            this.update(&mut cx, |this, cx| {
                // If, by the time we've loaded the conversation, the user has already opened
                // the same conversation, we don't want to open it again.
                if let Some(ix) = this.editor_index_for_path(&path, cx) {
                    this.set_active_editor_index(Some(ix), cx);
                } else {
                    let editor = cx
                        .add_view(|cx| ConversationEditor::for_conversation(conversation, fs, cx));
                    this.add_conversation(editor, cx);
                }
            })?;
            Ok(())
        })
    }

    fn editor_index_for_path(&self, path: &Path, cx: &AppContext) -> Option<usize> {
        self.editors
            .iter()
            .position(|editor| editor.read(cx).conversation.read(cx).path.as_deref() == Some(path))
    }

    fn load_api_key(&mut self, cx: &mut ViewContext<Self>) -> Option<String> {
        if self.api_key.borrow().is_none() && !self.has_read_credentials {
            self.has_read_credentials = true;
            let api_key = if let Ok(api_key) = env::var("OPENAI_API_KEY") {
                Some(api_key)
            } else if let Some((_, api_key)) = cx
                .platform()
                .read_credentials(OPENAI_API_URL)
                .log_err()
                .flatten()
            {
                String::from_utf8(api_key).log_err()
            } else {
                None
            };
            if let Some(api_key) = api_key {
                *self.api_key.borrow_mut() = Some(api_key);
            } else if self.api_key_editor.is_none() {
                self.api_key_editor = Some(build_api_key_editor(cx));
                cx.notify();
            }
        }

        self.api_key.borrow().clone()
    }
}

fn build_api_key_editor(cx: &mut ViewContext<AssistantPanel>) -> ViewHandle<Editor> {
    cx.add_view(|cx| {
        let mut editor = Editor::single_line(
            Some(Arc::new(|theme| theme.assistant.api_key_editor.clone())),
            cx,
        );
        editor.set_placeholder_text("sk-000000000000000000000000000000000000000000000000", cx);
        editor
    })
}

impl Entity for AssistantPanel {
    type Event = AssistantPanelEvent;
}

impl View for AssistantPanel {
    fn ui_name() -> &'static str {
        "AssistantPanel"
    }

    fn render(&mut self, cx: &mut ViewContext<Self>) -> AnyElement<Self> {
        let theme = &theme::current(cx);
        let style = &theme.assistant;
        if let Some(api_key_editor) = self.api_key_editor.as_ref() {
            Flex::column()
                .with_child(
                    Text::new(
                        "Paste your OpenAI API key and press Enter to use the assistant",
                        style.api_key_prompt.text.clone(),
                    )
                    .aligned(),
                )
                .with_child(
                    ChildView::new(api_key_editor, cx)
                        .contained()
                        .with_style(style.api_key_editor.container)
                        .aligned(),
                )
                .contained()
                .with_style(style.api_key_prompt.container)
                .aligned()
                .into_any()
        } else {
            let title = self.active_editor().map(|editor| {
                Label::new(editor.read(cx).title(cx), style.title.text.clone())
                    .contained()
                    .with_style(style.title.container)
                    .aligned()
                    .left()
                    .flex(1., false)
            });
            let mut header = Flex::row()
                .with_child(Self::render_hamburger_button(cx).aligned())
                .with_children(title);
            if self.has_focus {
                header.add_children(
                    self.render_editor_tools(cx)
                        .into_iter()
                        .map(|tool| tool.aligned().flex_float()),
                );
                header.add_child(Self::render_plus_button(cx).aligned().flex_float());
                header.add_child(self.render_zoom_button(cx).aligned());
            }

            Flex::column()
                .with_child(
                    header
                        .contained()
                        .with_style(theme.workspace.tab_bar.container)
                        .expanded()
                        .constrained()
                        .with_height(theme.workspace.tab_bar.height),
                )
                .with_children(if self.toolbar.read(cx).hidden() {
                    None
                } else {
                    Some(ChildView::new(&self.toolbar, cx).expanded())
                })
                .with_child(if let Some(editor) = self.active_editor() {
                    ChildView::new(editor, cx).flex(1., true).into_any()
                } else {
                    UniformList::new(
                        self.saved_conversations_list_state.clone(),
                        self.saved_conversations.len(),
                        cx,
                        |this, range, items, cx| {
                            for ix in range {
                                items.push(this.render_saved_conversation(ix, cx).into_any());
                            }
                        },
                    )
                    .flex(1., true)
                    .into_any()
                })
                .into_any()
        }
    }

    fn focus_in(&mut self, _: gpui::AnyViewHandle, cx: &mut ViewContext<Self>) {
        self.has_focus = true;
        self.toolbar
            .update(cx, |toolbar, cx| toolbar.focus_changed(true, cx));
        cx.notify();
        if cx.is_self_focused() {
            if let Some(editor) = self.active_editor() {
                cx.focus(editor);
            } else if let Some(api_key_editor) = self.api_key_editor.as_ref() {
                cx.focus(api_key_editor);
            }
        }
    }

    fn focus_out(&mut self, _: gpui::AnyViewHandle, cx: &mut ViewContext<Self>) {
        self.has_focus = false;
        self.toolbar
            .update(cx, |toolbar, cx| toolbar.focus_changed(false, cx));
        cx.notify();
    }
}

impl Panel for AssistantPanel {
    fn position(&self, cx: &WindowContext) -> DockPosition {
        match settings::get::<AssistantSettings>(cx).dock {
            AssistantDockPosition::Left => DockPosition::Left,
            AssistantDockPosition::Bottom => DockPosition::Bottom,
            AssistantDockPosition::Right => DockPosition::Right,
        }
    }

    fn position_is_valid(&self, _: DockPosition) -> bool {
        true
    }

    fn set_position(&mut self, position: DockPosition, cx: &mut ViewContext<Self>) {
        settings::update_settings_file::<AssistantSettings>(self.fs.clone(), cx, move |settings| {
            let dock = match position {
                DockPosition::Left => AssistantDockPosition::Left,
                DockPosition::Bottom => AssistantDockPosition::Bottom,
                DockPosition::Right => AssistantDockPosition::Right,
            };
            settings.dock = Some(dock);
        });
    }

    fn size(&self, cx: &WindowContext) -> f32 {
        let settings = settings::get::<AssistantSettings>(cx);
        match self.position(cx) {
            DockPosition::Left | DockPosition::Right => {
                self.width.unwrap_or_else(|| settings.default_width)
            }
            DockPosition::Bottom => self.height.unwrap_or_else(|| settings.default_height),
        }
    }

    fn set_size(&mut self, size: Option<f32>, cx: &mut ViewContext<Self>) {
        match self.position(cx) {
            DockPosition::Left | DockPosition::Right => self.width = size,
            DockPosition::Bottom => self.height = size,
        }
        cx.notify();
    }

    fn should_zoom_in_on_event(event: &AssistantPanelEvent) -> bool {
        matches!(event, AssistantPanelEvent::ZoomIn)
    }

    fn should_zoom_out_on_event(event: &AssistantPanelEvent) -> bool {
        matches!(event, AssistantPanelEvent::ZoomOut)
    }

    fn is_zoomed(&self, _: &WindowContext) -> bool {
        self.zoomed
    }

    fn set_zoomed(&mut self, zoomed: bool, cx: &mut ViewContext<Self>) {
        self.zoomed = zoomed;
        cx.notify();
    }

    fn set_active(&mut self, active: bool, cx: &mut ViewContext<Self>) {
        if active {
            self.load_api_key(cx);

            if self.editors.is_empty() {
                self.new_conversation(cx);
            }
        }
    }

    fn icon_path(&self, cx: &WindowContext) -> Option<&'static str> {
        settings::get::<AssistantSettings>(cx)
            .button
            .then(|| "icons/ai.svg")
    }

    fn icon_tooltip(&self) -> (String, Option<Box<dyn Action>>) {
        ("Assistant Panel".into(), Some(Box::new(ToggleFocus)))
    }

    fn should_change_position_on_event(event: &Self::Event) -> bool {
        matches!(event, AssistantPanelEvent::DockPositionChanged)
    }

    fn should_activate_on_event(_: &Self::Event) -> bool {
        false
    }

    fn should_close_on_event(event: &AssistantPanelEvent) -> bool {
        matches!(event, AssistantPanelEvent::Close)
    }

    fn has_focus(&self, _: &WindowContext) -> bool {
        self.has_focus
    }

    fn is_focus_event(event: &Self::Event) -> bool {
        matches!(event, AssistantPanelEvent::Focus)
    }
}

enum ConversationEvent {
    MessagesEdited,
    SummaryChanged,
    StreamedCompletion,
}

#[derive(Default)]
struct Summary {
    text: String,
    done: bool,
}

struct Conversation {
    buffer: ModelHandle<Buffer>,
    message_anchors: Vec<MessageAnchor>,
    messages_metadata: HashMap<MessageId, MessageMetadata>,
    next_message_id: MessageId,
    summary: Option<Summary>,
    pending_summary: Task<Option<()>>,
    completion_count: usize,
    pending_completions: Vec<PendingCompletion>,
    model: OpenAIModel,
    token_count: Option<usize>,
    max_token_count: usize,
    pending_token_count: Task<Option<()>>,
    api_key: Rc<RefCell<Option<String>>>,
    pending_save: Task<Result<()>>,
    path: Option<PathBuf>,
    _subscriptions: Vec<Subscription>,
}

impl Entity for Conversation {
    type Event = ConversationEvent;
}

impl Conversation {
    fn new(
        api_key: Rc<RefCell<Option<String>>>,
        language_registry: Arc<LanguageRegistry>,
        cx: &mut ModelContext<Self>,
    ) -> Self {
        let markdown = language_registry.language_for_name("Markdown");
        let buffer = cx.add_model(|cx| {
            let mut buffer = Buffer::new(0, "", cx);
            buffer.set_language_registry(language_registry);
            cx.spawn_weak(|buffer, mut cx| async move {
                let markdown = markdown.await?;
                let buffer = buffer
                    .upgrade(&cx)
                    .ok_or_else(|| anyhow!("buffer was dropped"))?;
                buffer.update(&mut cx, |buffer, cx| {
                    buffer.set_language(Some(markdown), cx)
                });
                anyhow::Ok(())
            })
            .detach_and_log_err(cx);
            buffer
        });

        let settings = settings::get::<AssistantSettings>(cx);
        let model = settings.default_open_ai_model.clone();

        let mut this = Self {
            message_anchors: Default::default(),
            messages_metadata: Default::default(),
            next_message_id: Default::default(),
            summary: None,
            pending_summary: Task::ready(None),
            completion_count: Default::default(),
            pending_completions: Default::default(),
            token_count: None,
            max_token_count: tiktoken_rs::model::get_context_size(&model.full_name()),
            pending_token_count: Task::ready(None),
            model: model.clone(),
            _subscriptions: vec![cx.subscribe(&buffer, Self::handle_buffer_event)],
            pending_save: Task::ready(Ok(())),
            path: None,
            api_key,
            buffer,
        };
        let message = MessageAnchor {
            id: MessageId(post_inc(&mut this.next_message_id.0)),
            start: language::Anchor::MIN,
        };
        this.message_anchors.push(message.clone());
        this.messages_metadata.insert(
            message.id,
            MessageMetadata {
                role: Role::User,
                sent_at: Local::now(),
                status: MessageStatus::Done,
            },
        );

        this.count_remaining_tokens(cx);
        this
    }

    fn serialize(&self, cx: &AppContext) -> SavedConversation {
        SavedConversation {
            zed: "conversation".into(),
            version: SavedConversation::VERSION.into(),
            text: self.buffer.read(cx).text(),
            message_metadata: self.messages_metadata.clone(),
            messages: self
                .messages(cx)
                .map(|message| SavedMessage {
                    id: message.id,
                    start: message.offset_range.start,
                })
                .collect(),
            summary: self
                .summary
                .as_ref()
                .map(|summary| summary.text.clone())
                .unwrap_or_default(),
            model: self.model.clone(),
        }
    }

    fn deserialize(
        saved_conversation: SavedConversation,
        path: PathBuf,
        api_key: Rc<RefCell<Option<String>>>,
        language_registry: Arc<LanguageRegistry>,
        cx: &mut ModelContext<Self>,
    ) -> Self {
        let model = saved_conversation.model;
        let markdown = language_registry.language_for_name("Markdown");
        let mut message_anchors = Vec::new();
        let mut next_message_id = MessageId(0);
        let buffer = cx.add_model(|cx| {
            let mut buffer = Buffer::new(0, saved_conversation.text, cx);
            for message in saved_conversation.messages {
                message_anchors.push(MessageAnchor {
                    id: message.id,
                    start: buffer.anchor_before(message.start),
                });
                next_message_id = cmp::max(next_message_id, MessageId(message.id.0 + 1));
            }
            buffer.set_language_registry(language_registry);
            cx.spawn_weak(|buffer, mut cx| async move {
                let markdown = markdown.await?;
                let buffer = buffer
                    .upgrade(&cx)
                    .ok_or_else(|| anyhow!("buffer was dropped"))?;
                buffer.update(&mut cx, |buffer, cx| {
                    buffer.set_language(Some(markdown), cx)
                });
                anyhow::Ok(())
            })
            .detach_and_log_err(cx);
            buffer
        });

        let mut this = Self {
            message_anchors,
            messages_metadata: saved_conversation.message_metadata,
            next_message_id,
            summary: Some(Summary {
                text: saved_conversation.summary,
                done: true,
            }),
            pending_summary: Task::ready(None),
            completion_count: Default::default(),
            pending_completions: Default::default(),
            token_count: None,
            max_token_count: tiktoken_rs::model::get_context_size(&model.full_name()),
            pending_token_count: Task::ready(None),
            model,
            _subscriptions: vec![cx.subscribe(&buffer, Self::handle_buffer_event)],
            pending_save: Task::ready(Ok(())),
            path: Some(path),
            api_key,
            buffer,
        };
        this.count_remaining_tokens(cx);
        this
    }

    fn handle_buffer_event(
        &mut self,
        _: ModelHandle<Buffer>,
        event: &language::Event,
        cx: &mut ModelContext<Self>,
    ) {
        match event {
            language::Event::Edited => {
                self.count_remaining_tokens(cx);
                cx.emit(ConversationEvent::MessagesEdited);
            }
            _ => {}
        }
    }

    fn count_remaining_tokens(&mut self, cx: &mut ModelContext<Self>) {
        let messages = self
            .messages(cx)
            .into_iter()
            .filter_map(|message| {
                Some(tiktoken_rs::ChatCompletionRequestMessage {
                    role: match message.role {
                        Role::User => "user".into(),
                        Role::Assistant => "assistant".into(),
                        Role::System => "system".into(),
                    },
                    content: self
                        .buffer
                        .read(cx)
                        .text_for_range(message.offset_range)
                        .collect(),
                    name: None,
                })
            })
            .collect::<Vec<_>>();
        let model = self.model.clone();
        self.pending_token_count = cx.spawn_weak(|this, mut cx| {
            async move {
                cx.background().timer(Duration::from_millis(200)).await;
                let token_count = cx
                    .background()
                    .spawn(async move {
                        tiktoken_rs::num_tokens_from_messages(&model.full_name(), &messages)
                    })
                    .await?;

                this.upgrade(&cx)
                    .ok_or_else(|| anyhow!("conversation was dropped"))?
                    .update(&mut cx, |this, cx| {
                        this.max_token_count =
                            tiktoken_rs::model::get_context_size(&this.model.full_name());
                        this.token_count = Some(token_count);
                        cx.notify()
                    });
                anyhow::Ok(())
            }
            .log_err()
        });
    }

    fn remaining_tokens(&self) -> Option<isize> {
        Some(self.max_token_count as isize - self.token_count? as isize)
    }

    fn set_model(&mut self, model: OpenAIModel, cx: &mut ModelContext<Self>) {
        self.model = model;
        self.count_remaining_tokens(cx);
        cx.notify();
    }

    fn assist(
        &mut self,
        selected_messages: HashSet<MessageId>,
        cx: &mut ModelContext<Self>,
    ) -> Vec<MessageAnchor> {
        let mut user_messages = Vec::new();
        let mut tasks = Vec::new();

        let last_message_id = self.message_anchors.iter().rev().find_map(|message| {
            message
                .start
                .is_valid(self.buffer.read(cx))
                .then_some(message.id)
        });

        for selected_message_id in selected_messages {
            let selected_message_role =
                if let Some(metadata) = self.messages_metadata.get(&selected_message_id) {
                    metadata.role
                } else {
                    continue;
                };

            if selected_message_role == Role::Assistant {
                if let Some(user_message) = self.insert_message_after(
                    selected_message_id,
                    Role::User,
                    MessageStatus::Done,
                    cx,
                ) {
                    user_messages.push(user_message);
                } else {
                    continue;
                }
            } else {
                let request = OpenAIRequest {
                    model: self.model.full_name().to_string(),
                    messages: self
                        .messages(cx)
                        .filter(|message| matches!(message.status, MessageStatus::Done))
                        .flat_map(|message| {
                            let mut system_message = None;
                            if message.id == selected_message_id {
                                system_message = Some(RequestMessage {
                                    role: Role::System,
                                    content: concat!(
                                        "Treat the following messages as additional knowledge you have learned about, ",
                                        "but act as if they were not part of this conversation. That is, treat them ",
                                        "as if the user didn't see them and couldn't possibly inquire about them."
                                    ).into()
                                });
                            }

                            Some(message.to_open_ai_message(self.buffer.read(cx))).into_iter().chain(system_message)
                        })
                        .chain(Some(RequestMessage {
                            role: Role::System,
                            content: format!(
                                "Direct your reply to message with id {}. Do not include a [Message X] header.",
                                selected_message_id.0
                            ),
                        }))
                        .collect(),
                    stream: true,
                };

                let Some(api_key) = self.api_key.borrow().clone() else { continue };
                let stream = stream_completion(api_key, cx.background().clone(), request);
                let assistant_message = self
                    .insert_message_after(
                        selected_message_id,
                        Role::Assistant,
                        MessageStatus::Pending,
                        cx,
                    )
                    .unwrap();

                // Queue up the user's next reply
                if Some(selected_message_id) == last_message_id {
                    let user_message = self
                        .insert_message_after(
                            assistant_message.id,
                            Role::User,
                            MessageStatus::Done,
                            cx,
                        )
                        .unwrap();
                    user_messages.push(user_message);
                }

                tasks.push(cx.spawn_weak({
                    |this, mut cx| async move {
                        let assistant_message_id = assistant_message.id;
                        let stream_completion = async {
                            let mut messages = stream.await?;

                            while let Some(message) = messages.next().await {
                                let mut message = message?;
                                if let Some(choice) = message.choices.pop() {
                                    this.upgrade(&cx)
                                        .ok_or_else(|| anyhow!("conversation was dropped"))?
                                        .update(&mut cx, |this, cx| {
                                            let text: Arc<str> = choice.delta.content?.into();
                                            let message_ix = this.message_anchors.iter().position(
                                                |message| message.id == assistant_message_id,
                                            )?;
                                            this.buffer.update(cx, |buffer, cx| {
                                                let offset = this.message_anchors[message_ix + 1..]
                                                    .iter()
                                                    .find(|message| message.start.is_valid(buffer))
                                                    .map_or(buffer.len(), |message| {
                                                        message
                                                            .start
                                                            .to_offset(buffer)
                                                            .saturating_sub(1)
                                                    });
                                                buffer.edit([(offset..offset, text)], None, cx);
                                            });
                                            cx.emit(ConversationEvent::StreamedCompletion);

                                            Some(())
                                        });
                                }
                                smol::future::yield_now().await;
                            }

                            this.upgrade(&cx)
                                .ok_or_else(|| anyhow!("conversation was dropped"))?
                                .update(&mut cx, |this, cx| {
                                    this.pending_completions.retain(|completion| {
                                        completion.id != this.completion_count
                                    });
                                    this.summarize(cx);
                                });

                            anyhow::Ok(())
                        };

                        let result = stream_completion.await;
                        if let Some(this) = this.upgrade(&cx) {
                            this.update(&mut cx, |this, cx| {
                                if let Some(metadata) =
                                    this.messages_metadata.get_mut(&assistant_message.id)
                                {
                                    match result {
                                        Ok(_) => {
                                            metadata.status = MessageStatus::Done;
                                        }
                                        Err(error) => {
                                            metadata.status = MessageStatus::Error(
                                                error.to_string().trim().into(),
                                            );
                                        }
                                    }
                                    cx.notify();
                                }
                            });
                        }
                    }
                }));
            }
        }

        if !tasks.is_empty() {
            self.pending_completions.push(PendingCompletion {
                id: post_inc(&mut self.completion_count),
                _tasks: tasks,
            });
        }

        user_messages
    }

    fn cancel_last_assist(&mut self) -> bool {
        self.pending_completions.pop().is_some()
    }

    fn cycle_message_roles(&mut self, ids: HashSet<MessageId>, cx: &mut ModelContext<Self>) {
        for id in ids {
            if let Some(metadata) = self.messages_metadata.get_mut(&id) {
                metadata.role.cycle();
                cx.emit(ConversationEvent::MessagesEdited);
                cx.notify();
            }
        }
    }

    fn insert_message_after(
        &mut self,
        message_id: MessageId,
        role: Role,
        status: MessageStatus,
        cx: &mut ModelContext<Self>,
    ) -> Option<MessageAnchor> {
        if let Some(prev_message_ix) = self
            .message_anchors
            .iter()
            .position(|message| message.id == message_id)
        {
            // Find the next valid message after the one we were given.
            let mut next_message_ix = prev_message_ix + 1;
            while let Some(next_message) = self.message_anchors.get(next_message_ix) {
                if next_message.start.is_valid(self.buffer.read(cx)) {
                    break;
                }
                next_message_ix += 1;
            }

            let start = self.buffer.update(cx, |buffer, cx| {
                let offset = self
                    .message_anchors
                    .get(next_message_ix)
                    .map_or(buffer.len(), |message| message.start.to_offset(buffer) - 1);
                buffer.edit([(offset..offset, "\n")], None, cx);
                buffer.anchor_before(offset + 1)
            });
            let message = MessageAnchor {
                id: MessageId(post_inc(&mut self.next_message_id.0)),
                start,
            };
            self.message_anchors
                .insert(next_message_ix, message.clone());
            self.messages_metadata.insert(
                message.id,
                MessageMetadata {
                    role,
                    sent_at: Local::now(),
                    status,
                },
            );
            cx.emit(ConversationEvent::MessagesEdited);
            Some(message)
        } else {
            None
        }
    }

    fn split_message(
        &mut self,
        range: Range<usize>,
        cx: &mut ModelContext<Self>,
    ) -> (Option<MessageAnchor>, Option<MessageAnchor>) {
        let start_message = self.message_for_offset(range.start, cx);
        let end_message = self.message_for_offset(range.end, cx);
        if let Some((start_message, end_message)) = start_message.zip(end_message) {
            // Prevent splitting when range spans multiple messages.
            if start_message.id != end_message.id {
                return (None, None);
            }

            let message = start_message;
            let role = message.role;
            let mut edited_buffer = false;

            let mut suffix_start = None;
            if range.start > message.offset_range.start && range.end < message.offset_range.end - 1
            {
                if self.buffer.read(cx).chars_at(range.end).next() == Some('\n') {
                    suffix_start = Some(range.end + 1);
                } else if self.buffer.read(cx).reversed_chars_at(range.end).next() == Some('\n') {
                    suffix_start = Some(range.end);
                }
            }

            let suffix = if let Some(suffix_start) = suffix_start {
                MessageAnchor {
                    id: MessageId(post_inc(&mut self.next_message_id.0)),
                    start: self.buffer.read(cx).anchor_before(suffix_start),
                }
            } else {
                self.buffer.update(cx, |buffer, cx| {
                    buffer.edit([(range.end..range.end, "\n")], None, cx);
                });
                edited_buffer = true;
                MessageAnchor {
                    id: MessageId(post_inc(&mut self.next_message_id.0)),
                    start: self.buffer.read(cx).anchor_before(range.end + 1),
                }
            };

            self.message_anchors
                .insert(message.index_range.end + 1, suffix.clone());
            self.messages_metadata.insert(
                suffix.id,
                MessageMetadata {
                    role,
                    sent_at: Local::now(),
                    status: MessageStatus::Done,
                },
            );

            let new_messages =
                if range.start == range.end || range.start == message.offset_range.start {
                    (None, Some(suffix))
                } else {
                    let mut prefix_end = None;
                    if range.start > message.offset_range.start
                        && range.end < message.offset_range.end - 1
                    {
                        if self.buffer.read(cx).chars_at(range.start).next() == Some('\n') {
                            prefix_end = Some(range.start + 1);
                        } else if self.buffer.read(cx).reversed_chars_at(range.start).next()
                            == Some('\n')
                        {
                            prefix_end = Some(range.start);
                        }
                    }

                    let selection = if let Some(prefix_end) = prefix_end {
                        cx.emit(ConversationEvent::MessagesEdited);
                        MessageAnchor {
                            id: MessageId(post_inc(&mut self.next_message_id.0)),
                            start: self.buffer.read(cx).anchor_before(prefix_end),
                        }
                    } else {
                        self.buffer.update(cx, |buffer, cx| {
                            buffer.edit([(range.start..range.start, "\n")], None, cx)
                        });
                        edited_buffer = true;
                        MessageAnchor {
                            id: MessageId(post_inc(&mut self.next_message_id.0)),
                            start: self.buffer.read(cx).anchor_before(range.end + 1),
                        }
                    };

                    self.message_anchors
                        .insert(message.index_range.end + 1, selection.clone());
                    self.messages_metadata.insert(
                        selection.id,
                        MessageMetadata {
                            role,
                            sent_at: Local::now(),
                            status: MessageStatus::Done,
                        },
                    );
                    (Some(selection), Some(suffix))
                };

            if !edited_buffer {
                cx.emit(ConversationEvent::MessagesEdited);
            }
            new_messages
        } else {
            (None, None)
        }
    }

    fn summarize(&mut self, cx: &mut ModelContext<Self>) {
        if self.message_anchors.len() >= 2 && self.summary.is_none() {
            let api_key = self.api_key.borrow().clone();
            if let Some(api_key) = api_key {
                let messages = self
                    .messages(cx)
                    .take(2)
                    .map(|message| message.to_open_ai_message(self.buffer.read(cx)))
                    .chain(Some(RequestMessage {
                        role: Role::User,
                        content:
                            "Summarize the conversation into a short title without punctuation"
                                .into(),
                    }));
                let request = OpenAIRequest {
                    model: self.model.full_name().to_string(),
                    messages: messages.collect(),
                    stream: true,
                };

                let stream = stream_completion(api_key, cx.background().clone(), request);
                self.pending_summary = cx.spawn(|this, mut cx| {
                    async move {
                        let mut messages = stream.await?;

                        while let Some(message) = messages.next().await {
                            let mut message = message?;
                            if let Some(choice) = message.choices.pop() {
                                let text = choice.delta.content.unwrap_or_default();
                                this.update(&mut cx, |this, cx| {
                                    this.summary
                                        .get_or_insert(Default::default())
                                        .text
                                        .push_str(&text);
                                    cx.emit(ConversationEvent::SummaryChanged);
                                });
                            }
                        }

                        this.update(&mut cx, |this, cx| {
                            if let Some(summary) = this.summary.as_mut() {
                                summary.done = true;
                                cx.emit(ConversationEvent::SummaryChanged);
                            }
                        });

                        anyhow::Ok(())
                    }
                    .log_err()
                });
            }
        }
    }

    fn message_for_offset(&self, offset: usize, cx: &AppContext) -> Option<Message> {
        self.messages_for_offsets([offset], cx).pop()
    }

    fn messages_for_offsets(
        &self,
        offsets: impl IntoIterator<Item = usize>,
        cx: &AppContext,
    ) -> Vec<Message> {
        let mut result = Vec::new();

        let mut messages = self.messages(cx).peekable();
        let mut offsets = offsets.into_iter().peekable();
        let mut current_message = messages.next();
        while let Some(offset) = offsets.next() {
            // Locate the message that contains the offset.
            while current_message.as_ref().map_or(false, |message| {
                !message.offset_range.contains(&offset) && messages.peek().is_some()
            }) {
                current_message = messages.next();
            }
            let Some(message) = current_message.as_ref() else { break };

            // Skip offsets that are in the same message.
            while offsets.peek().map_or(false, |offset| {
                message.offset_range.contains(offset) || messages.peek().is_none()
            }) {
                offsets.next();
            }

            result.push(message.clone());
        }
        result
    }

    fn messages<'a>(&'a self, cx: &'a AppContext) -> impl 'a + Iterator<Item = Message> {
        let buffer = self.buffer.read(cx);
        let mut message_anchors = self.message_anchors.iter().enumerate().peekable();
        iter::from_fn(move || {
            while let Some((start_ix, message_anchor)) = message_anchors.next() {
                let metadata = self.messages_metadata.get(&message_anchor.id)?;
                let message_start = message_anchor.start.to_offset(buffer);
                let mut message_end = None;
                let mut end_ix = start_ix;
                while let Some((_, next_message)) = message_anchors.peek() {
                    if next_message.start.is_valid(buffer) {
                        message_end = Some(next_message.start);
                        break;
                    } else {
                        end_ix += 1;
                        message_anchors.next();
                    }
                }
                let message_end = message_end
                    .unwrap_or(language::Anchor::MAX)
                    .to_offset(buffer);
                return Some(Message {
                    index_range: start_ix..end_ix,
                    offset_range: message_start..message_end,
                    id: message_anchor.id,
                    anchor: message_anchor.start,
                    role: metadata.role,
                    sent_at: metadata.sent_at,
                    status: metadata.status.clone(),
                });
            }
            None
        })
    }

    fn save(
        &mut self,
        debounce: Option<Duration>,
        fs: Arc<dyn Fs>,
        cx: &mut ModelContext<Conversation>,
    ) {
        self.pending_save = cx.spawn(|this, mut cx| async move {
            if let Some(debounce) = debounce {
                cx.background().timer(debounce).await;
            }

            let (old_path, summary) = this.read_with(&cx, |this, _| {
                let path = this.path.clone();
                let summary = if let Some(summary) = this.summary.as_ref() {
                    if summary.done {
                        Some(summary.text.clone())
                    } else {
                        None
                    }
                } else {
                    None
                };
                (path, summary)
            });

            if let Some(summary) = summary {
                let conversation = this.read_with(&cx, |this, cx| this.serialize(cx));
                let path = if let Some(old_path) = old_path {
                    old_path
                } else {
                    let mut discriminant = 1;
                    let mut new_path;
                    loop {
                        new_path = CONVERSATIONS_DIR.join(&format!(
                            "{} - {}.zed.json",
                            summary.trim(),
                            discriminant
                        ));
                        if fs.is_file(&new_path).await {
                            discriminant += 1;
                        } else {
                            break;
                        }
                    }
                    new_path
                };

                fs.create_dir(CONVERSATIONS_DIR.as_ref()).await?;
                fs.atomic_write(path.clone(), serde_json::to_string(&conversation).unwrap())
                    .await?;
                this.update(&mut cx, |this, _| this.path = Some(path));
            }

            Ok(())
        });
    }
}

struct PendingCompletion {
    id: usize,
    _tasks: Vec<Task<()>>,
}

enum ConversationEditorEvent {
    TabContentChanged,
}

#[derive(Copy, Clone, Debug, PartialEq)]
struct ScrollPosition {
    offset_before_cursor: Vector2F,
    cursor: Anchor,
}

struct ConversationEditor {
    conversation: ModelHandle<Conversation>,
    fs: Arc<dyn Fs>,
    editor: ViewHandle<Editor>,
    blocks: HashSet<BlockId>,
    scroll_position: Option<ScrollPosition>,
    _subscriptions: Vec<Subscription>,
}

impl ConversationEditor {
    fn new(
        api_key: Rc<RefCell<Option<String>>>,
        language_registry: Arc<LanguageRegistry>,
        fs: Arc<dyn Fs>,
        cx: &mut ViewContext<Self>,
    ) -> Self {
        let conversation = cx.add_model(|cx| Conversation::new(api_key, language_registry, cx));
        Self::for_conversation(conversation, fs, cx)
    }

    fn for_conversation(
        conversation: ModelHandle<Conversation>,
        fs: Arc<dyn Fs>,
        cx: &mut ViewContext<Self>,
    ) -> Self {
        let editor = cx.add_view(|cx| {
            let mut editor = Editor::for_buffer(conversation.read(cx).buffer.clone(), None, cx);
            editor.set_soft_wrap_mode(SoftWrap::EditorWidth, cx);
            editor.set_show_gutter(false, cx);
            editor.set_show_wrap_guides(false, cx);
            editor
        });

        let _subscriptions = vec![
            cx.observe(&conversation, |_, _, cx| cx.notify()),
            cx.subscribe(&conversation, Self::handle_conversation_event),
            cx.subscribe(&editor, Self::handle_editor_event),
        ];

        let mut this = Self {
            conversation,
            editor,
            blocks: Default::default(),
            scroll_position: None,
            fs,
            _subscriptions,
        };
        this.update_message_headers(cx);
        this
    }

    fn assist(&mut self, _: &Assist, cx: &mut ViewContext<Self>) {
        let cursors = self.cursors(cx);

        let user_messages = self.conversation.update(cx, |conversation, cx| {
            let selected_messages = conversation
                .messages_for_offsets(cursors, cx)
                .into_iter()
                .map(|message| message.id)
                .collect();
            conversation.assist(selected_messages, cx)
        });
        let new_selections = user_messages
            .iter()
            .map(|message| {
                let cursor = message
                    .start
                    .to_offset(self.conversation.read(cx).buffer.read(cx));
                cursor..cursor
            })
            .collect::<Vec<_>>();
        if !new_selections.is_empty() {
            self.editor.update(cx, |editor, cx| {
                editor.change_selections(
                    Some(Autoscroll::Strategy(AutoscrollStrategy::Fit)),
                    cx,
                    |selections| selections.select_ranges(new_selections),
                );
            });
            // Avoid scrolling to the new cursor position so the assistant's output is stable.
            cx.defer(|this, _| this.scroll_position = None);
        }
    }

    fn cancel_last_assist(&mut self, _: &editor::Cancel, cx: &mut ViewContext<Self>) {
        if !self
            .conversation
            .update(cx, |conversation, _| conversation.cancel_last_assist())
        {
            cx.propagate_action();
        }
    }

    fn cycle_message_role(&mut self, _: &CycleMessageRole, cx: &mut ViewContext<Self>) {
        let cursors = self.cursors(cx);
        self.conversation.update(cx, |conversation, cx| {
            let messages = conversation
                .messages_for_offsets(cursors, cx)
                .into_iter()
                .map(|message| message.id)
                .collect();
            conversation.cycle_message_roles(messages, cx)
        });
    }

    fn cursors(&self, cx: &AppContext) -> Vec<usize> {
        let selections = self.editor.read(cx).selections.all::<usize>(cx);
        selections
            .into_iter()
            .map(|selection| selection.head())
            .collect()
    }

    fn handle_conversation_event(
        &mut self,
        _: ModelHandle<Conversation>,
        event: &ConversationEvent,
        cx: &mut ViewContext<Self>,
    ) {
        match event {
            ConversationEvent::MessagesEdited => {
                self.update_message_headers(cx);
                self.conversation.update(cx, |conversation, cx| {
                    conversation.save(Some(Duration::from_millis(500)), self.fs.clone(), cx);
                });
            }
            ConversationEvent::SummaryChanged => {
                cx.emit(ConversationEditorEvent::TabContentChanged);
                self.conversation.update(cx, |conversation, cx| {
                    conversation.save(None, self.fs.clone(), cx);
                });
            }
            ConversationEvent::StreamedCompletion => {
                self.editor.update(cx, |editor, cx| {
                    if let Some(scroll_position) = self.scroll_position {
                        let snapshot = editor.snapshot(cx);
                        let cursor_point = scroll_position.cursor.to_display_point(&snapshot);
                        let scroll_top =
                            cursor_point.row() as f32 - scroll_position.offset_before_cursor.y();
                        editor.set_scroll_position(
                            vec2f(scroll_position.offset_before_cursor.x(), scroll_top),
                            cx,
                        );
                    }
                });
            }
        }
    }

    fn handle_editor_event(
        &mut self,
        _: ViewHandle<Editor>,
        event: &editor::Event,
        cx: &mut ViewContext<Self>,
    ) {
        match event {
            editor::Event::ScrollPositionChanged { autoscroll, .. } => {
                let cursor_scroll_position = self.cursor_scroll_position(cx);
                if *autoscroll {
                    self.scroll_position = cursor_scroll_position;
                } else if self.scroll_position != cursor_scroll_position {
                    self.scroll_position = None;
                }
            }
            editor::Event::SelectionsChanged { .. } => {
                self.scroll_position = self.cursor_scroll_position(cx);
            }
            _ => {}
        }
    }

    fn cursor_scroll_position(&self, cx: &mut ViewContext<Self>) -> Option<ScrollPosition> {
        self.editor.update(cx, |editor, cx| {
            let snapshot = editor.snapshot(cx);
            let cursor = editor.selections.newest_anchor().head();
            let cursor_row = cursor.to_display_point(&snapshot.display_snapshot).row() as f32;
            let scroll_position = editor
                .scroll_manager
                .anchor()
                .scroll_position(&snapshot.display_snapshot);

            let scroll_bottom = scroll_position.y() + editor.visible_line_count().unwrap_or(0.);
            if (scroll_position.y()..scroll_bottom).contains(&cursor_row) {
                Some(ScrollPosition {
                    cursor,
                    offset_before_cursor: vec2f(
                        scroll_position.x(),
                        cursor_row - scroll_position.y(),
                    ),
                })
            } else {
                None
            }
        })
    }

    fn update_message_headers(&mut self, cx: &mut ViewContext<Self>) {
        self.editor.update(cx, |editor, cx| {
            let buffer = editor.buffer().read(cx).snapshot(cx);
            let excerpt_id = *buffer.as_singleton().unwrap().0;
            let old_blocks = std::mem::take(&mut self.blocks);
            let new_blocks = self
                .conversation
                .read(cx)
                .messages(cx)
                .map(|message| BlockProperties {
                    position: buffer.anchor_in_excerpt(excerpt_id, message.anchor),
                    height: 2,
                    style: BlockStyle::Sticky,
                    render: Arc::new({
                        let conversation = self.conversation.clone();
                        // let metadata = message.metadata.clone();
                        // let message = message.clone();
                        move |cx| {
                            enum Sender {}
                            enum ErrorTooltip {}

                            let theme = theme::current(cx);
                            let style = &theme.assistant;
                            let message_id = message.id;
                            let sender = MouseEventHandler::new::<Sender, _>(
                                message_id.0,
                                cx,
                                |state, _| match message.role {
                                    Role::User => {
                                        let style = style.user_sender.style_for(state);
                                        Label::new("You", style.text.clone())
                                            .contained()
                                            .with_style(style.container)
                                    }
                                    Role::Assistant => {
                                        let style = style.assistant_sender.style_for(state);
                                        Label::new("Assistant", style.text.clone())
                                            .contained()
                                            .with_style(style.container)
                                    }
                                    Role::System => {
                                        let style = style.system_sender.style_for(state);
                                        Label::new("System", style.text.clone())
                                            .contained()
                                            .with_style(style.container)
                                    }
                                },
                            )
                            .with_cursor_style(CursorStyle::PointingHand)
                            .on_down(MouseButton::Left, {
                                let conversation = conversation.clone();
                                move |_, _, cx| {
                                    conversation.update(cx, |conversation, cx| {
                                        conversation.cycle_message_roles(
                                            HashSet::from_iter(Some(message_id)),
                                            cx,
                                        )
                                    })
                                }
                            });

                            Flex::row()
                                .with_child(sender.aligned())
                                .with_child(
                                    Label::new(
                                        message.sent_at.format("%I:%M%P").to_string(),
                                        style.sent_at.text.clone(),
                                    )
                                    .contained()
                                    .with_style(style.sent_at.container)
                                    .aligned(),
                                )
                                .with_children(
                                    if let MessageStatus::Error(error) = &message.status {
                                        Some(
                                            Svg::new("icons/circle_x_mark_12.svg")
                                                .with_color(style.error_icon.color)
                                                .constrained()
                                                .with_width(style.error_icon.width)
                                                .contained()
                                                .with_style(style.error_icon.container)
                                                .with_tooltip::<ErrorTooltip>(
                                                    message_id.0,
                                                    error.to_string(),
                                                    None,
                                                    theme.tooltip.clone(),
                                                    cx,
                                                )
                                                .aligned(),
                                        )
                                    } else {
                                        None
                                    },
                                )
                                .aligned()
                                .left()
                                .contained()
                                .with_style(style.message_header)
                                .into_any()
                        }
                    }),
                    disposition: BlockDisposition::Above,
                })
                .collect::<Vec<_>>();

            editor.remove_blocks(old_blocks, None, cx);
            let ids = editor.insert_blocks(new_blocks, None, cx);
            self.blocks = HashSet::from_iter(ids);
        });
    }

    fn quote_selection(
        workspace: &mut Workspace,
        _: &QuoteSelection,
        cx: &mut ViewContext<Workspace>,
    ) {
        let Some(panel) = workspace.panel::<AssistantPanel>(cx) else {
            return;
        };
        let Some(editor) = workspace.active_item(cx).and_then(|item| item.act_as::<Editor>(cx)) else {
            return;
        };

        let text = editor.read_with(cx, |editor, cx| {
            let range = editor.selections.newest::<usize>(cx).range();
            let buffer = editor.buffer().read(cx).snapshot(cx);
            let start_language = buffer.language_at(range.start);
            let end_language = buffer.language_at(range.end);
            let language_name = if start_language == end_language {
                start_language.map(|language| language.name())
            } else {
                None
            };
            let language_name = language_name.as_deref().unwrap_or("").to_lowercase();

            let selected_text = buffer.text_for_range(range).collect::<String>();
            if selected_text.is_empty() {
                None
            } else {
                Some(if language_name == "markdown" {
                    selected_text
                        .lines()
                        .map(|line| format!("> {}", line))
                        .collect::<Vec<_>>()
                        .join("\n")
                } else {
                    format!("```{language_name}\n{selected_text}\n```")
                })
            }
        });

        // Activate the panel
        if !panel.read(cx).has_focus(cx) {
            workspace.toggle_panel_focus::<AssistantPanel>(cx);
        }

        if let Some(text) = text {
            panel.update(cx, |panel, cx| {
                let conversation = panel
                    .active_editor()
                    .cloned()
                    .unwrap_or_else(|| panel.new_conversation(cx));
                conversation.update(cx, |conversation, cx| {
                    conversation
                        .editor
                        .update(cx, |editor, cx| editor.insert(&text, cx))
                });
            });
        }
    }

    fn copy(&mut self, _: &editor::Copy, cx: &mut ViewContext<Self>) {
        let editor = self.editor.read(cx);
        let conversation = self.conversation.read(cx);
        if editor.selections.count() == 1 {
            let selection = editor.selections.newest::<usize>(cx);
            let mut copied_text = String::new();
            let mut spanned_messages = 0;
            for message in conversation.messages(cx) {
                if message.offset_range.start >= selection.range().end {
                    break;
                } else if message.offset_range.end >= selection.range().start {
                    let range = cmp::max(message.offset_range.start, selection.range().start)
                        ..cmp::min(message.offset_range.end, selection.range().end);
                    if !range.is_empty() {
                        spanned_messages += 1;
                        write!(&mut copied_text, "## {}\n\n", message.role).unwrap();
                        for chunk in conversation.buffer.read(cx).text_for_range(range) {
                            copied_text.push_str(&chunk);
                        }
                        copied_text.push('\n');
                    }
                }
            }

            if spanned_messages > 1 {
                cx.platform()
                    .write_to_clipboard(ClipboardItem::new(copied_text));
                return;
            }
        }

        cx.propagate_action();
    }

    fn split(&mut self, _: &Split, cx: &mut ViewContext<Self>) {
        self.conversation.update(cx, |conversation, cx| {
            let selections = self.editor.read(cx).selections.disjoint_anchors();
            for selection in selections.into_iter() {
                let buffer = self.editor.read(cx).buffer().read(cx).snapshot(cx);
                let range = selection
                    .map(|endpoint| endpoint.to_offset(&buffer))
                    .range();
                conversation.split_message(range, cx);
            }
        });
    }

    fn save(&mut self, _: &Save, cx: &mut ViewContext<Self>) {
        self.conversation.update(cx, |conversation, cx| {
            conversation.save(None, self.fs.clone(), cx)
        });
    }

    fn cycle_model(&mut self, cx: &mut ViewContext<Self>) {
        self.conversation.update(cx, |conversation, cx| {
            let new_model = conversation.model.cycle();
            conversation.set_model(new_model, cx);
        });
    }

    fn title(&self, cx: &AppContext) -> String {
        self.conversation
            .read(cx)
            .summary
            .as_ref()
            .map(|summary| summary.text.clone())
            .unwrap_or_else(|| "New Conversation".into())
    }

    fn render_current_model(
        &self,
        style: &AssistantStyle,
        cx: &mut ViewContext<Self>,
    ) -> impl Element<Self> {
        enum Model {}

        MouseEventHandler::new::<Model, _>(0, cx, |state, cx| {
            let style = style.model.style_for(state);
            let model_display_name = self.conversation.read(cx).model.short_name();
            Label::new(model_display_name, style.text.clone())
                .contained()
                .with_style(style.container)
        })
        .with_cursor_style(CursorStyle::PointingHand)
        .on_click(MouseButton::Left, |_, this, cx| this.cycle_model(cx))
    }

    fn render_remaining_tokens(
        &self,
        style: &AssistantStyle,
        cx: &mut ViewContext<Self>,
    ) -> Option<impl Element<Self>> {
        let remaining_tokens = self.conversation.read(cx).remaining_tokens()?;
        let remaining_tokens_style = if remaining_tokens <= 0 {
            &style.no_remaining_tokens
        } else if remaining_tokens <= 500 {
            &style.low_remaining_tokens
        } else {
            &style.remaining_tokens
        };
        Some(
            Label::new(
                remaining_tokens.to_string(),
                remaining_tokens_style.text.clone(),
            )
            .contained()
            .with_style(remaining_tokens_style.container),
        )
    }
}

impl Entity for ConversationEditor {
    type Event = ConversationEditorEvent;
}

impl View for ConversationEditor {
    fn ui_name() -> &'static str {
        "ConversationEditor"
    }

    fn render(&mut self, cx: &mut ViewContext<Self>) -> AnyElement<Self> {
        let theme = &theme::current(cx).assistant;
        Stack::new()
            .with_child(
                ChildView::new(&self.editor, cx)
                    .contained()
                    .with_style(theme.container),
            )
            .with_child(
                Flex::row()
                    .with_child(self.render_current_model(theme, cx))
                    .with_children(self.render_remaining_tokens(theme, cx))
                    .aligned()
                    .top()
                    .right(),
            )
            .into_any()
    }

    fn focus_in(&mut self, _: gpui::AnyViewHandle, cx: &mut ViewContext<Self>) {
        if cx.is_self_focused() {
            cx.focus(&self.editor);
        }
    }
}

#[derive(Clone, Debug)]
struct MessageAnchor {
    id: MessageId,
    start: language::Anchor,
}

#[derive(Clone, Debug)]
pub struct Message {
    offset_range: Range<usize>,
    index_range: Range<usize>,
    id: MessageId,
    anchor: language::Anchor,
    role: Role,
    sent_at: DateTime<Local>,
    status: MessageStatus,
}

impl Message {
    fn to_open_ai_message(&self, buffer: &Buffer) -> RequestMessage {
        let mut content = format!("[Message {}]\n", self.id.0).to_string();
        content.extend(buffer.text_for_range(self.offset_range.clone()));
        RequestMessage {
            role: self.role,
            content: content.trim_end().into(),
        }
    }
}

enum InlineAssistantEvent {
    Confirmed { prompt: String },
    Canceled,
    Dismissed,
}

#[derive(Copy, Clone)]
enum InlineAssistKind {
    Refactor,
    Insert,
}

struct InlineAssistant {
    id: usize,
    prompt_editor: ViewHandle<Editor>,
    confirmed: bool,
    assist_kind: InlineAssistKind,
    has_focus: bool,
}

impl Entity for InlineAssistant {
    type Event = InlineAssistantEvent;
}

impl View for InlineAssistant {
    fn ui_name() -> &'static str {
        "InlineAssistant"
    }

    fn render(&mut self, cx: &mut ViewContext<Self>) -> AnyElement<Self> {
        let theme = theme::current(cx);
        let prompt_editor = ChildView::new(&self.prompt_editor, cx).aligned().left();
        match self.assist_kind {
            InlineAssistKind::Refactor => prompt_editor
                .contained()
                .with_style(theme.assistant.inline.container)
                .into_any(),
            InlineAssistKind::Insert => prompt_editor.into_any(),
        }
    }

    fn focus_in(&mut self, _: gpui::AnyViewHandle, cx: &mut ViewContext<Self>) {
        cx.focus(&self.prompt_editor);
        self.has_focus = true;
    }

    fn focus_out(&mut self, _: gpui::AnyViewHandle, _: &mut ViewContext<Self>) {
        self.has_focus = false;
    }
}

impl InlineAssistant {
    fn cancel(&mut self, _: &editor::Cancel, cx: &mut ViewContext<Self>) {
        cx.emit(InlineAssistantEvent::Canceled);
    }

    fn confirm(&mut self, _: &menu::Confirm, cx: &mut ViewContext<Self>) {
        if self.confirmed {
            cx.emit(InlineAssistantEvent::Dismissed);
        } else {
            let prompt = self.prompt_editor.read(cx).text(cx);
            self.prompt_editor
                .update(cx, |editor, _| editor.set_read_only(true));
            cx.emit(InlineAssistantEvent::Confirmed { prompt });
            self.confirmed = true;
        }
    }
}

struct PendingInlineAssist {
    kind: InlineAssistKind,
    editor: WeakViewHandle<Editor>,
    range: Range<Anchor>,
    inline_assistant_block_id: Option<BlockId>,
    code_generation: Task<Option<()>>,
    transaction_id: Option<TransactionId>,
    _subscriptions: Vec<Subscription>,
}

#[cfg(test)]
mod tests {
    use super::*;
    use crate::MessageId;
    use gpui::AppContext;

    #[gpui::test]
    fn test_inserting_and_removing_messages(cx: &mut AppContext) {
        cx.set_global(SettingsStore::test(cx));
        init(cx);
        let registry = Arc::new(LanguageRegistry::test());
        let conversation = cx.add_model(|cx| Conversation::new(Default::default(), registry, cx));
        let buffer = conversation.read(cx).buffer.clone();

        let message_1 = conversation.read(cx).message_anchors[0].clone();
        assert_eq!(
            messages(&conversation, cx),
            vec![(message_1.id, Role::User, 0..0)]
        );

        let message_2 = conversation.update(cx, |conversation, cx| {
            conversation
                .insert_message_after(message_1.id, Role::Assistant, MessageStatus::Done, cx)
                .unwrap()
        });
        assert_eq!(
            messages(&conversation, cx),
            vec![
                (message_1.id, Role::User, 0..1),
                (message_2.id, Role::Assistant, 1..1)
            ]
        );

        buffer.update(cx, |buffer, cx| {
            buffer.edit([(0..0, "1"), (1..1, "2")], None, cx)
        });
        assert_eq!(
            messages(&conversation, cx),
            vec![
                (message_1.id, Role::User, 0..2),
                (message_2.id, Role::Assistant, 2..3)
            ]
        );

        let message_3 = conversation.update(cx, |conversation, cx| {
            conversation
                .insert_message_after(message_2.id, Role::User, MessageStatus::Done, cx)
                .unwrap()
        });
        assert_eq!(
            messages(&conversation, cx),
            vec![
                (message_1.id, Role::User, 0..2),
                (message_2.id, Role::Assistant, 2..4),
                (message_3.id, Role::User, 4..4)
            ]
        );

        let message_4 = conversation.update(cx, |conversation, cx| {
            conversation
                .insert_message_after(message_2.id, Role::User, MessageStatus::Done, cx)
                .unwrap()
        });
        assert_eq!(
            messages(&conversation, cx),
            vec![
                (message_1.id, Role::User, 0..2),
                (message_2.id, Role::Assistant, 2..4),
                (message_4.id, Role::User, 4..5),
                (message_3.id, Role::User, 5..5),
            ]
        );

        buffer.update(cx, |buffer, cx| {
            buffer.edit([(4..4, "C"), (5..5, "D")], None, cx)
        });
        assert_eq!(
            messages(&conversation, cx),
            vec![
                (message_1.id, Role::User, 0..2),
                (message_2.id, Role::Assistant, 2..4),
                (message_4.id, Role::User, 4..6),
                (message_3.id, Role::User, 6..7),
            ]
        );

        // Deleting across message boundaries merges the messages.
        buffer.update(cx, |buffer, cx| buffer.edit([(1..4, "")], None, cx));
        assert_eq!(
            messages(&conversation, cx),
            vec![
                (message_1.id, Role::User, 0..3),
                (message_3.id, Role::User, 3..4),
            ]
        );

        // Undoing the deletion should also undo the merge.
        buffer.update(cx, |buffer, cx| buffer.undo(cx));
        assert_eq!(
            messages(&conversation, cx),
            vec![
                (message_1.id, Role::User, 0..2),
                (message_2.id, Role::Assistant, 2..4),
                (message_4.id, Role::User, 4..6),
                (message_3.id, Role::User, 6..7),
            ]
        );

        // Redoing the deletion should also redo the merge.
        buffer.update(cx, |buffer, cx| buffer.redo(cx));
        assert_eq!(
            messages(&conversation, cx),
            vec![
                (message_1.id, Role::User, 0..3),
                (message_3.id, Role::User, 3..4),
            ]
        );

        // Ensure we can still insert after a merged message.
        let message_5 = conversation.update(cx, |conversation, cx| {
            conversation
                .insert_message_after(message_1.id, Role::System, MessageStatus::Done, cx)
                .unwrap()
        });
        assert_eq!(
            messages(&conversation, cx),
            vec![
                (message_1.id, Role::User, 0..3),
                (message_5.id, Role::System, 3..4),
                (message_3.id, Role::User, 4..5)
            ]
        );
    }

    #[gpui::test]
    fn test_message_splitting(cx: &mut AppContext) {
        cx.set_global(SettingsStore::test(cx));
        init(cx);
        let registry = Arc::new(LanguageRegistry::test());
        let conversation = cx.add_model(|cx| Conversation::new(Default::default(), registry, cx));
        let buffer = conversation.read(cx).buffer.clone();

        let message_1 = conversation.read(cx).message_anchors[0].clone();
        assert_eq!(
            messages(&conversation, cx),
            vec![(message_1.id, Role::User, 0..0)]
        );

        buffer.update(cx, |buffer, cx| {
            buffer.edit([(0..0, "aaa\nbbb\nccc\nddd\n")], None, cx)
        });

        let (_, message_2) =
            conversation.update(cx, |conversation, cx| conversation.split_message(3..3, cx));
        let message_2 = message_2.unwrap();

        // We recycle newlines in the middle of a split message
        assert_eq!(buffer.read(cx).text(), "aaa\nbbb\nccc\nddd\n");
        assert_eq!(
            messages(&conversation, cx),
            vec![
                (message_1.id, Role::User, 0..4),
                (message_2.id, Role::User, 4..16),
            ]
        );

        let (_, message_3) =
            conversation.update(cx, |conversation, cx| conversation.split_message(3..3, cx));
        let message_3 = message_3.unwrap();

        // We don't recycle newlines at the end of a split message
        assert_eq!(buffer.read(cx).text(), "aaa\n\nbbb\nccc\nddd\n");
        assert_eq!(
            messages(&conversation, cx),
            vec![
                (message_1.id, Role::User, 0..4),
                (message_3.id, Role::User, 4..5),
                (message_2.id, Role::User, 5..17),
            ]
        );

        let (_, message_4) =
            conversation.update(cx, |conversation, cx| conversation.split_message(9..9, cx));
        let message_4 = message_4.unwrap();
        assert_eq!(buffer.read(cx).text(), "aaa\n\nbbb\nccc\nddd\n");
        assert_eq!(
            messages(&conversation, cx),
            vec![
                (message_1.id, Role::User, 0..4),
                (message_3.id, Role::User, 4..5),
                (message_2.id, Role::User, 5..9),
                (message_4.id, Role::User, 9..17),
            ]
        );

        let (_, message_5) =
            conversation.update(cx, |conversation, cx| conversation.split_message(9..9, cx));
        let message_5 = message_5.unwrap();
        assert_eq!(buffer.read(cx).text(), "aaa\n\nbbb\n\nccc\nddd\n");
        assert_eq!(
            messages(&conversation, cx),
            vec![
                (message_1.id, Role::User, 0..4),
                (message_3.id, Role::User, 4..5),
                (message_2.id, Role::User, 5..9),
                (message_4.id, Role::User, 9..10),
                (message_5.id, Role::User, 10..18),
            ]
        );

        let (message_6, message_7) = conversation.update(cx, |conversation, cx| {
            conversation.split_message(14..16, cx)
        });
        let message_6 = message_6.unwrap();
        let message_7 = message_7.unwrap();
        assert_eq!(buffer.read(cx).text(), "aaa\n\nbbb\n\nccc\ndd\nd\n");
        assert_eq!(
            messages(&conversation, cx),
            vec![
                (message_1.id, Role::User, 0..4),
                (message_3.id, Role::User, 4..5),
                (message_2.id, Role::User, 5..9),
                (message_4.id, Role::User, 9..10),
                (message_5.id, Role::User, 10..14),
                (message_6.id, Role::User, 14..17),
                (message_7.id, Role::User, 17..19),
            ]
        );
    }

    #[gpui::test]
    fn test_messages_for_offsets(cx: &mut AppContext) {
        cx.set_global(SettingsStore::test(cx));
        init(cx);
        let registry = Arc::new(LanguageRegistry::test());
        let conversation = cx.add_model(|cx| Conversation::new(Default::default(), registry, cx));
        let buffer = conversation.read(cx).buffer.clone();

        let message_1 = conversation.read(cx).message_anchors[0].clone();
        assert_eq!(
            messages(&conversation, cx),
            vec![(message_1.id, Role::User, 0..0)]
        );

        buffer.update(cx, |buffer, cx| buffer.edit([(0..0, "aaa")], None, cx));
        let message_2 = conversation
            .update(cx, |conversation, cx| {
                conversation.insert_message_after(message_1.id, Role::User, MessageStatus::Done, cx)
            })
            .unwrap();
        buffer.update(cx, |buffer, cx| buffer.edit([(4..4, "bbb")], None, cx));

        let message_3 = conversation
            .update(cx, |conversation, cx| {
                conversation.insert_message_after(message_2.id, Role::User, MessageStatus::Done, cx)
            })
            .unwrap();
        buffer.update(cx, |buffer, cx| buffer.edit([(8..8, "ccc")], None, cx));

        assert_eq!(buffer.read(cx).text(), "aaa\nbbb\nccc");
        assert_eq!(
            messages(&conversation, cx),
            vec![
                (message_1.id, Role::User, 0..4),
                (message_2.id, Role::User, 4..8),
                (message_3.id, Role::User, 8..11)
            ]
        );

        assert_eq!(
            message_ids_for_offsets(&conversation, &[0, 4, 9], cx),
            [message_1.id, message_2.id, message_3.id]
        );
        assert_eq!(
            message_ids_for_offsets(&conversation, &[0, 1, 11], cx),
            [message_1.id, message_3.id]
        );

        let message_4 = conversation
            .update(cx, |conversation, cx| {
                conversation.insert_message_after(message_3.id, Role::User, MessageStatus::Done, cx)
            })
            .unwrap();
        assert_eq!(buffer.read(cx).text(), "aaa\nbbb\nccc\n");
        assert_eq!(
            messages(&conversation, cx),
            vec![
                (message_1.id, Role::User, 0..4),
                (message_2.id, Role::User, 4..8),
                (message_3.id, Role::User, 8..12),
                (message_4.id, Role::User, 12..12)
            ]
        );
        assert_eq!(
            message_ids_for_offsets(&conversation, &[0, 4, 8, 12], cx),
            [message_1.id, message_2.id, message_3.id, message_4.id]
        );

        fn message_ids_for_offsets(
            conversation: &ModelHandle<Conversation>,
            offsets: &[usize],
            cx: &AppContext,
        ) -> Vec<MessageId> {
            conversation
                .read(cx)
                .messages_for_offsets(offsets.iter().copied(), cx)
                .into_iter()
                .map(|message| message.id)
                .collect()
        }
    }

    #[gpui::test]
    fn test_serialization(cx: &mut AppContext) {
        cx.set_global(SettingsStore::test(cx));
        init(cx);
        let registry = Arc::new(LanguageRegistry::test());
        let conversation =
            cx.add_model(|cx| Conversation::new(Default::default(), registry.clone(), cx));
        let buffer = conversation.read(cx).buffer.clone();
        let message_0 = conversation.read(cx).message_anchors[0].id;
        let message_1 = conversation.update(cx, |conversation, cx| {
            conversation
                .insert_message_after(message_0, Role::Assistant, MessageStatus::Done, cx)
                .unwrap()
        });
        let message_2 = conversation.update(cx, |conversation, cx| {
            conversation
                .insert_message_after(message_1.id, Role::System, MessageStatus::Done, cx)
                .unwrap()
        });
        buffer.update(cx, |buffer, cx| {
            buffer.edit([(0..0, "a"), (1..1, "b\nc")], None, cx);
            buffer.finalize_last_transaction();
        });
        let _message_3 = conversation.update(cx, |conversation, cx| {
            conversation
                .insert_message_after(message_2.id, Role::System, MessageStatus::Done, cx)
                .unwrap()
        });
        buffer.update(cx, |buffer, cx| buffer.undo(cx));
        assert_eq!(buffer.read(cx).text(), "a\nb\nc\n");
        assert_eq!(
            messages(&conversation, cx),
            [
                (message_0, Role::User, 0..2),
                (message_1.id, Role::Assistant, 2..6),
                (message_2.id, Role::System, 6..6),
            ]
        );

        let deserialized_conversation = cx.add_model(|cx| {
            Conversation::deserialize(
                conversation.read(cx).serialize(cx),
                Default::default(),
                Default::default(),
                registry.clone(),
                cx,
            )
        });
        let deserialized_buffer = deserialized_conversation.read(cx).buffer.clone();
        assert_eq!(deserialized_buffer.read(cx).text(), "a\nb\nc\n");
        assert_eq!(
            messages(&deserialized_conversation, cx),
            [
                (message_0, Role::User, 0..2),
                (message_1.id, Role::Assistant, 2..6),
                (message_2.id, Role::System, 6..6),
            ]
        );
    }

    fn messages(
        conversation: &ModelHandle<Conversation>,
        cx: &AppContext,
    ) -> Vec<(MessageId, Role, Range<usize>)> {
        conversation
            .read(cx)
            .messages(cx)
            .map(|message| (message.id, message.role, message.offset_range))
            .collect()
    }
}<|MERGE_RESOLUTION|>--- conflicted
+++ resolved
@@ -1,15 +1,9 @@
 use crate::{
-<<<<<<< HEAD
-    assistant_settings::{AssistantDockPosition, AssistantSettings},
+    assistant_settings::{AssistantDockPosition, AssistantSettings, OpenAIModel},
     stream_completion,
     streaming_diff::{Hunk, StreamingDiff},
     MessageId, MessageMetadata, MessageStatus, OpenAIRequest, RequestMessage, Role,
     SavedConversation, SavedConversationMetadata, SavedMessage, OPENAI_API_URL,
-=======
-    assistant_settings::{AssistantDockPosition, AssistantSettings, OpenAIModel},
-    MessageId, MessageMetadata, MessageStatus, OpenAIRequest, OpenAIResponseStreamEvent,
-    RequestMessage, Role, SavedConversation, SavedConversationMetadata, SavedMessage,
->>>>>>> bc7e9088
 };
 use anyhow::{anyhow, Result};
 use chrono::{DateTime, Local};
