use super::proto::{self, AnyTypedEnvelope, EnvelopedMessage, MessageStream, RequestMessage};
use super::Connection;
use anyhow::{anyhow, Context, Result};
use async_lock::{Mutex, RwLock};
use futures::FutureExt as _;
use postage::{
    mpsc,
    prelude::{Sink as _, Stream as _},
};
use smol_timeout::TimeoutExt as _;
use std::sync::atomic::Ordering::SeqCst;
use std::{
    collections::HashMap,
    fmt,
    future::Future,
    marker::PhantomData,
    sync::{
        atomic::{self, AtomicU32},
        Arc,
    },
    time::Duration,
};

#[derive(Clone, Copy, PartialEq, Eq, Hash, Debug)]
pub struct ConnectionId(pub u32);

impl fmt::Display for ConnectionId {
    fn fmt(&self, f: &mut fmt::Formatter<'_>) -> fmt::Result {
        self.0.fmt(f)
    }
}

#[derive(Clone, Copy, PartialEq, Eq, Hash, Debug)]
pub struct PeerId(pub u32);

impl fmt::Display for PeerId {
    fn fmt(&self, f: &mut fmt::Formatter<'_>) -> fmt::Result {
        self.0.fmt(f)
    }
}

pub struct Receipt<T> {
    pub sender_id: ConnectionId,
    pub message_id: u32,
    payload_type: PhantomData<T>,
}

impl<T> Clone for Receipt<T> {
    fn clone(&self) -> Self {
        Self {
            sender_id: self.sender_id,
            message_id: self.message_id,
            payload_type: PhantomData,
        }
    }
}

impl<T> Copy for Receipt<T> {}

pub struct TypedEnvelope<T> {
    pub sender_id: ConnectionId,
    pub original_sender_id: Option<PeerId>,
    pub message_id: u32,
    pub payload: T,
}

impl<T> TypedEnvelope<T> {
    pub fn original_sender_id(&self) -> Result<PeerId> {
        self.original_sender_id
            .ok_or_else(|| anyhow!("missing original_sender_id"))
    }
}

impl<T: RequestMessage> TypedEnvelope<T> {
    pub fn receipt(&self) -> Receipt<T> {
        Receipt {
            sender_id: self.sender_id,
            message_id: self.message_id,
            payload_type: PhantomData,
        }
    }
}

pub struct Peer {
    pub connections: RwLock<HashMap<ConnectionId, ConnectionState>>,
    next_connection_id: AtomicU32,
}

#[derive(Clone)]
pub struct ConnectionState {
    outgoing_tx: mpsc::Sender<proto::Envelope>,
    next_message_id: Arc<AtomicU32>,
    response_channels: Arc<Mutex<Option<HashMap<u32, mpsc::Sender<proto::Envelope>>>>>,
}

const WRITE_TIMEOUT: Duration = Duration::from_secs(10);

impl Peer {
    pub fn new() -> Arc<Self> {
        Arc::new(Self {
            connections: Default::default(),
            next_connection_id: Default::default(),
        })
    }

    pub async fn add_connection(
        self: &Arc<Self>,
        connection: Connection,
    ) -> (
        ConnectionId,
        impl Future<Output = anyhow::Result<()>> + Send,
        mpsc::Receiver<Box<dyn AnyTypedEnvelope>>,
    ) {
        let connection_id = ConnectionId(self.next_connection_id.fetch_add(1, SeqCst));
        let (mut incoming_tx, incoming_rx) = mpsc::channel(64);
        let (outgoing_tx, mut outgoing_rx) = mpsc::channel(64);
        let connection_state = ConnectionState {
            outgoing_tx,
            next_message_id: Default::default(),
            response_channels: Arc::new(Mutex::new(Some(Default::default()))),
        };
        let mut writer = MessageStream::new(connection.tx);
        let mut reader = MessageStream::new(connection.rx);

        let this = self.clone();
        let response_channels = connection_state.response_channels.clone();
        let handle_io = async move {
            let result = 'outer: loop {
                let read_message = reader.read_message().fuse();
                futures::pin_mut!(read_message);
                loop {
                    futures::select_biased! {
                        incoming = read_message => match incoming {
                            Ok(incoming) => {
                                if let Some(responding_to) = incoming.responding_to {
                                    let channel = response_channels.lock().await.as_mut().unwrap().remove(&responding_to);
                                    if let Some(mut tx) = channel {
                                        tx.send(incoming).await.ok();
                                    } else {
                                        log::warn!("received RPC response to unknown request {}", responding_to);
                                    }
                                } else {
                                    if let Some(envelope) = proto::build_typed_envelope(connection_id, incoming) {
                                        if incoming_tx.send(envelope).await.is_err() {
                                            break 'outer Ok(())
                                        }
                                    } else {
                                        log::error!("unable to construct a typed envelope");
                                    }
                                }

                                break;
                            }
                            Err(error) => {
                                break 'outer Err(error).context("received invalid RPC message")
                            }
                        },
                        outgoing = outgoing_rx.recv().fuse() => match outgoing {
                            Some(outgoing) => {
                                match writer.write_message(&outgoing).timeout(WRITE_TIMEOUT).await {
                                    None => break 'outer Err(anyhow!("timed out writing RPC message")),
                                    Some(Err(result)) => break 'outer Err(result).context("failed to write RPC message"),
                                    _ => {}
                                }
                            }
                            None => break 'outer Ok(()),
                        }
                    }
                }
            };

            response_channels.lock().await.take();
            this.connections.write().await.remove(&connection_id);
            result
        };

        self.connections
            .write()
            .await
            .insert(connection_id, connection_state);

        (connection_id, handle_io, incoming_rx)
    }

    pub async fn disconnect(&self, connection_id: ConnectionId) {
        self.connections.write().await.remove(&connection_id);
    }

    pub async fn reset(&self) {
        self.connections.write().await.clear();
    }

    pub fn request<T: RequestMessage>(
        self: &Arc<Self>,
        receiver_id: ConnectionId,
        request: T,
    ) -> impl Future<Output = Result<T::Response>> {
        self.request_internal(None, receiver_id, request)
    }

    pub fn forward_request<T: RequestMessage>(
        self: &Arc<Self>,
        sender_id: ConnectionId,
        receiver_id: ConnectionId,
        request: T,
    ) -> impl Future<Output = Result<T::Response>> {
        self.request_internal(Some(sender_id), receiver_id, request)
    }

    pub fn request_internal<T: RequestMessage>(
        self: &Arc<Self>,
        original_sender_id: Option<ConnectionId>,
        receiver_id: ConnectionId,
        request: T,
    ) -> impl Future<Output = Result<T::Response>> {
        let this = self.clone();
        let (tx, mut rx) = mpsc::channel(1);
        async move {
            let mut connection = this.connection_state(receiver_id).await?;
            let message_id = connection.next_message_id.fetch_add(1, SeqCst);
            connection
                .response_channels
                .lock()
                .await
                .as_mut()
                .ok_or_else(|| anyhow!("connection was closed"))?
                .insert(message_id, tx);
            connection
                .outgoing_tx
                .send(request.into_envelope(message_id, None, original_sender_id.map(|id| id.0)))
                .await
                .map_err(|_| anyhow!("connection was closed"))?;
            let response = rx
                .recv()
                .await
                .ok_or_else(|| anyhow!("connection was closed"))?;
            if let Some(proto::envelope::Payload::Error(error)) = &response.payload {
                Err(anyhow!("request failed").context(error.message.clone()))
            } else {
                T::Response::from_envelope(response)
                    .ok_or_else(|| anyhow!("received response of the wrong type"))
            }
        }
    }

    pub fn send<T: EnvelopedMessage>(
        self: &Arc<Self>,
        receiver_id: ConnectionId,
        message: T,
    ) -> impl Future<Output = Result<()>> {
        let this = self.clone();
        async move {
            let mut connection = this.connection_state(receiver_id).await?;
            let message_id = connection
                .next_message_id
                .fetch_add(1, atomic::Ordering::SeqCst);
            connection
                .outgoing_tx
                .send(message.into_envelope(message_id, None, None))
                .await?;
            Ok(())
        }
    }

    pub fn forward_send<T: EnvelopedMessage>(
        self: &Arc<Self>,
        sender_id: ConnectionId,
        receiver_id: ConnectionId,
        message: T,
    ) -> impl Future<Output = Result<()>> {
        let this = self.clone();
        async move {
            let mut connection = this.connection_state(receiver_id).await?;
            let message_id = connection
                .next_message_id
                .fetch_add(1, atomic::Ordering::SeqCst);
            connection
                .outgoing_tx
                .send(message.into_envelope(message_id, None, Some(sender_id.0)))
                .await?;
            Ok(())
        }
    }

    pub fn respond<T: RequestMessage>(
        self: &Arc<Self>,
        receipt: Receipt<T>,
        response: T::Response,
    ) -> impl Future<Output = Result<()>> {
        let this = self.clone();
        async move {
            let mut connection = this.connection_state(receipt.sender_id).await?;
            let message_id = connection
                .next_message_id
                .fetch_add(1, atomic::Ordering::SeqCst);
            connection
                .outgoing_tx
                .send(response.into_envelope(message_id, Some(receipt.message_id), None))
                .await?;
            Ok(())
        }
    }

    pub fn respond_with_error<T: RequestMessage>(
        self: &Arc<Self>,
        receipt: Receipt<T>,
        response: proto::Error,
    ) -> impl Future<Output = Result<()>> {
        let this = self.clone();
        async move {
            let mut connection = this.connection_state(receipt.sender_id).await?;
            let message_id = connection
                .next_message_id
                .fetch_add(1, atomic::Ordering::SeqCst);
            connection
                .outgoing_tx
                .send(response.into_envelope(message_id, Some(receipt.message_id), None))
                .await?;
            Ok(())
        }
    }

    fn connection_state(
        self: &Arc<Self>,
        connection_id: ConnectionId,
    ) -> impl Future<Output = Result<ConnectionState>> {
        let this = self.clone();
        async move {
            let connections = this.connections.read().await;
            let connection = connections
                .get(&connection_id)
                .ok_or_else(|| anyhow!("no such connection: {}", connection_id))?;
            Ok(connection.clone())
        }
    }
}

#[cfg(test)]
mod tests {
    use super::*;
    use crate::TypedEnvelope;
    use async_tungstenite::tungstenite::Message as WebSocketMessage;
    use futures::StreamExt as _;

    #[test]
    fn test_request_response() {
        smol::block_on(async move {
            // create 2 clients connected to 1 server
            let server = Peer::new();
            let client1 = Peer::new();
            let client2 = Peer::new();

            let (client1_to_server_conn, server_to_client_1_conn, _) = Connection::in_memory();
            let (client1_conn_id, io_task1, _) =
                client1.add_connection(client1_to_server_conn).await;
            let (_, io_task2, incoming1) = server.add_connection(server_to_client_1_conn).await;

            let (client2_to_server_conn, server_to_client_2_conn, _) = Connection::in_memory();
            let (client2_conn_id, io_task3, _) =
                client2.add_connection(client2_to_server_conn).await;
            let (_, io_task4, incoming2) = server.add_connection(server_to_client_2_conn).await;

            smol::spawn(io_task1).detach();
            smol::spawn(io_task2).detach();
            smol::spawn(io_task3).detach();
            smol::spawn(io_task4).detach();
            smol::spawn(handle_messages(incoming1, server.clone())).detach();
            smol::spawn(handle_messages(incoming2, server.clone())).detach();

            assert_eq!(
                client1
                    .request(client1_conn_id, proto::Ping {},)
                    .await
                    .unwrap(),
                proto::Ack {}
            );

            assert_eq!(
                client2
                    .request(client2_conn_id, proto::Ping {},)
                    .await
                    .unwrap(),
                proto::Ack {}
            );

            assert_eq!(
                client1
                    .request(
                        client1_conn_id,
                        proto::OpenBuffer {
                            project_id: 0,
                            worktree_id: 1,
                            path: "path/one".to_string(),
                        },
                    )
                    .await
                    .unwrap(),
                proto::OpenBufferResponse {
                    buffer: Some(proto::Buffer {
                        id: 101,
<<<<<<< HEAD
                        content: "path/one content".to_string(),
                        history: vec![],
                        selections: vec![],
                        diagnostics: vec![],
=======
                        visible_text: "path/one content".to_string(),
                        ..Default::default()
>>>>>>> 4b22e49c
                    }),
                }
            );

            assert_eq!(
                client2
                    .request(
                        client2_conn_id,
                        proto::OpenBuffer {
                            project_id: 0,
                            worktree_id: 2,
                            path: "path/two".to_string(),
                        },
                    )
                    .await
                    .unwrap(),
                proto::OpenBufferResponse {
                    buffer: Some(proto::Buffer {
                        id: 102,
<<<<<<< HEAD
                        content: "path/two content".to_string(),
                        history: vec![],
                        selections: vec![],
                        diagnostics: vec![],
=======
                        visible_text: "path/two content".to_string(),
                        ..Default::default()
>>>>>>> 4b22e49c
                    }),
                }
            );

            client1.disconnect(client1_conn_id).await;
            client2.disconnect(client1_conn_id).await;

            async fn handle_messages(
                mut messages: mpsc::Receiver<Box<dyn AnyTypedEnvelope>>,
                peer: Arc<Peer>,
            ) -> Result<()> {
                while let Some(envelope) = messages.next().await {
                    let envelope = envelope.into_any();
                    if let Some(envelope) = envelope.downcast_ref::<TypedEnvelope<proto::Ping>>() {
                        let receipt = envelope.receipt();
                        peer.respond(receipt, proto::Ack {}).await?
                    } else if let Some(envelope) =
                        envelope.downcast_ref::<TypedEnvelope<proto::OpenBuffer>>()
                    {
                        let message = &envelope.payload;
                        let receipt = envelope.receipt();
                        let response = match message.path.as_str() {
                            "path/one" => {
                                assert_eq!(message.worktree_id, 1);
                                proto::OpenBufferResponse {
                                    buffer: Some(proto::Buffer {
                                        id: 101,
<<<<<<< HEAD
                                        content: "path/one content".to_string(),
                                        history: vec![],
                                        selections: vec![],
                                        diagnostics: vec![],
=======
                                        visible_text: "path/one content".to_string(),
                                        ..Default::default()
>>>>>>> 4b22e49c
                                    }),
                                }
                            }
                            "path/two" => {
                                assert_eq!(message.worktree_id, 2);
                                proto::OpenBufferResponse {
                                    buffer: Some(proto::Buffer {
                                        id: 102,
<<<<<<< HEAD
                                        content: "path/two content".to_string(),
                                        history: vec![],
                                        selections: vec![],
                                        diagnostics: vec![],
=======
                                        visible_text: "path/two content".to_string(),
                                        ..Default::default()
>>>>>>> 4b22e49c
                                    }),
                                }
                            }
                            _ => {
                                panic!("unexpected path {}", message.path);
                            }
                        };

                        peer.respond(receipt, response).await?
                    } else {
                        panic!("unknown message type");
                    }
                }

                Ok(())
            }
        });
    }

    #[test]
    fn test_disconnect() {
        smol::block_on(async move {
            let (client_conn, mut server_conn, _) = Connection::in_memory();

            let client = Peer::new();
            let (connection_id, io_handler, mut incoming) =
                client.add_connection(client_conn).await;

            let (mut io_ended_tx, mut io_ended_rx) = postage::barrier::channel();
            smol::spawn(async move {
                io_handler.await.ok();
                io_ended_tx.send(()).await.unwrap();
            })
            .detach();

            let (mut messages_ended_tx, mut messages_ended_rx) = postage::barrier::channel();
            smol::spawn(async move {
                incoming.next().await;
                messages_ended_tx.send(()).await.unwrap();
            })
            .detach();

            client.disconnect(connection_id).await;

            io_ended_rx.recv().await;
            messages_ended_rx.recv().await;
            assert!(server_conn
                .send(WebSocketMessage::Binary(vec![]))
                .await
                .is_err());
        });
    }

    #[test]
    fn test_io_error() {
        smol::block_on(async move {
            let (client_conn, mut server_conn, _) = Connection::in_memory();

            let client = Peer::new();
            let (connection_id, io_handler, mut incoming) =
                client.add_connection(client_conn).await;
            smol::spawn(io_handler).detach();
            smol::spawn(async move { incoming.next().await }).detach();

            let response = smol::spawn(client.request(connection_id, proto::Ping {}));
            let _request = server_conn.rx.next().await.unwrap().unwrap();

            drop(server_conn);
            assert_eq!(
                response.await.unwrap_err().to_string(),
                "connection was closed"
            );
        });
    }
}<|MERGE_RESOLUTION|>--- conflicted
+++ resolved
@@ -398,15 +398,8 @@
                 proto::OpenBufferResponse {
                     buffer: Some(proto::Buffer {
                         id: 101,
-<<<<<<< HEAD
-                        content: "path/one content".to_string(),
-                        history: vec![],
-                        selections: vec![],
-                        diagnostics: vec![],
-=======
                         visible_text: "path/one content".to_string(),
                         ..Default::default()
->>>>>>> 4b22e49c
                     }),
                 }
             );
@@ -426,15 +419,8 @@
                 proto::OpenBufferResponse {
                     buffer: Some(proto::Buffer {
                         id: 102,
-<<<<<<< HEAD
-                        content: "path/two content".to_string(),
-                        history: vec![],
-                        selections: vec![],
-                        diagnostics: vec![],
-=======
                         visible_text: "path/two content".to_string(),
                         ..Default::default()
->>>>>>> 4b22e49c
                     }),
                 }
             );
@@ -462,15 +448,8 @@
                                 proto::OpenBufferResponse {
                                     buffer: Some(proto::Buffer {
                                         id: 101,
-<<<<<<< HEAD
-                                        content: "path/one content".to_string(),
-                                        history: vec![],
-                                        selections: vec![],
-                                        diagnostics: vec![],
-=======
                                         visible_text: "path/one content".to_string(),
                                         ..Default::default()
->>>>>>> 4b22e49c
                                     }),
                                 }
                             }
@@ -479,15 +458,8 @@
                                 proto::OpenBufferResponse {
                                     buffer: Some(proto::Buffer {
                                         id: 102,
-<<<<<<< HEAD
-                                        content: "path/two content".to_string(),
-                                        history: vec![],
-                                        selections: vec![],
-                                        diagnostics: vec![],
-=======
                                         visible_text: "path/two content".to_string(),
                                         ..Default::default()
->>>>>>> 4b22e49c
                                     }),
                                 }
                             }
