--- conflicted
+++ resolved
@@ -432,11 +432,7 @@
             workspace.add_panel(git_panel, window, cx);
         })?;
 
-<<<<<<< HEAD
-        let is_assistant2_enabled = true;
-=======
         let is_assistant2_enabled = !cfg!(test);
->>>>>>> 38975586
 
         let (assistant_panel, assistant2_panel) = if is_assistant2_enabled {
             let assistant2_panel =
