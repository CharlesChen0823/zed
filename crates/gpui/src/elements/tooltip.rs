--- conflicted
+++ resolved
@@ -52,13 +52,8 @@
     text: TextStyle,
 }
 
-<<<<<<< HEAD
 impl<V: 'static> Tooltip<V> {
-    pub fn new<Tag: 'static, T: 'static>(
-=======
-impl<V: View> Tooltip<V> {
     pub fn new<Tag: 'static>(
->>>>>>> 5ce7ccac
         id: usize,
         text: impl Into<Cow<'static, str>>,
         action: Option<Box<dyn Action>>,
