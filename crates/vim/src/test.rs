--- conflicted
+++ resolved
@@ -1940,13 +1940,8 @@
     let mut cx = NeovimBackedTestContext::new(cx).await;
     cx.set_shared_state(indoc! {
         "fn o(wow: i32) {
-<<<<<<< HEAD
-          dbgˇ!(wow)
-          dbg!(wow)
-=======
           othˇ(wow)
           oth(wow)
->>>>>>> d1db6d67
         }
         "
     })
@@ -1954,17 +1949,6 @@
     cx.simulate_shared_keystrokes("d ] }").await;
     cx.shared_state().await.assert_eq(indoc! {
         "fn o(wow: i32) {
-<<<<<<< HEAD
-          dbˇg
-        }
-        "
-    });
-    cx.shared_clipboard().await.assert_eq("!(wow)\n  dbg!(wow)");
-    cx.set_shared_state(indoc! {
-        "fn o(wow: i32) {
-          ˇdbg!(wow)
-          dbg!(wow)
-=======
           otˇh
         }
         "
@@ -1974,7 +1958,6 @@
         "fn o(wow: i32) {
           ˇoth(wow)
           oth(wow)
->>>>>>> d1db6d67
         }
         "
     })
@@ -1987,9 +1970,5 @@
     });
     cx.shared_clipboard()
         .await
-<<<<<<< HEAD
-        .assert_eq("  dbg!(wow)\n  dbg!(wow)\n");
-=======
         .assert_eq("  oth(wow)\n  oth(wow)\n");
->>>>>>> d1db6d67
 }