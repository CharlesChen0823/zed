--- conflicted
+++ resolved
@@ -6320,18 +6320,6 @@
             )
         })?;
 
-<<<<<<< HEAD
-        let toolchains = DB.toolchains(workspace_id).await?;
-        for (toolchain, worktree_id, path) in toolchains {
-            project
-                .update(cx, |this, cx| {
-                    this.activate_toolchain(ProjectPath { worktree_id, path }, toolchain, cx)
-                })?
-                .await;
-        }
-        let mut project_paths_to_open = vec![];
-        let mut project_path_errors = vec![];
-=======
         open_ssh_project_inner(
             project,
             paths,
@@ -6345,7 +6333,6 @@
         .await
     })
 }
->>>>>>> d1db6d67
 
 pub fn open_ssh_project_with_existing_connection(
     connection_options: SshConnectionOptions,
