--- conflicted
+++ resolved
@@ -1,10 +1,6 @@
 use crate::{
-<<<<<<< HEAD
-    dock::DockPosition, DockAnchor, ItemDeserializers, Member, Pane, PaneAxis, Workspace,
-=======
-    dock::DockPosition, item::ItemHandle, ItemDeserializers, Member, Pane, PaneAxis, Workspace,
->>>>>>> 0a0769d4
-    WorkspaceId,
+    dock::DockPosition, item::ItemHandle, DockAnchor, ItemDeserializers, Member, Pane, PaneAxis,
+    Workspace, WorkspaceId,
 };
 use anyhow::{anyhow, Context, Result};
 use async_recursion::async_recursion;
